--- conflicted
+++ resolved
@@ -1,7 +1,6 @@
 News
 ====
 
-<<<<<<< HEAD
 Version 2.4.0 rc1
 -----------------
 
@@ -17,7 +16,7 @@
   the new opcodes ``OpQuery`` and ``OpQueryFields``.
 - Removed support for roman numbers from ``gnt-node list`` and
   ``gnt-instance list``.
-=======
+
 
 Version 2.3.1
 -------------
@@ -25,7 +24,6 @@
 *(Released Mon, 20 Dec 2010)*
 
 Released version 2.3.1~rc1 without any changes.
->>>>>>> 43217ac7
 
 
 Version 2.3.1 rc1
