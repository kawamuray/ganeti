News
====

<<<<<<< HEAD
=======

Version 2.3.1
-------------

*(Released Mon, 20 Dec 2010)*

Released version 2.3.1~rc1 without any changes.


>>>>>>> bb2dc35a
Version 2.3.1 rc1
-----------------

*(Released Wed, 1 Dec 2010)*

- impexpd: Disable OpenSSL compression in socat if possible (backport
  from master, commit e90739d625b, see :doc:`installation guide
  <install-quick>` for details)
- Changed unittest coverage report to exclude test scripts
- Added script to check version format


Version 2.3.0
-------------

*(Released Wed, 1 Dec 2010)*

Released version 2.3.0~rc1 without any changes.


Version 2.3.0 rc1
-----------------

*(Released Fri, 19 Nov 2010)*

A number of bugfixes and documentation updates:

- Update ganeti-os-interface documentation
- Fixed a bug related to duplicate MACs or similar items which should be
  unique
- Fix breakage in OS state modify
- Reinstall instance: disallow offline secondaries (fixes bug related to
  OS changing but reinstall failing)
- plus all the other fixes between 2.2.1 and 2.2.2


Version 2.3.0 rc0
-----------------

*(Released Tue, 2 Nov 2010)*

- Fixed clearing of the default iallocator using ``gnt-cluster modify``
- Fixed master failover race with watcher
- Fixed a bug in ``gnt-node modify`` which could lead to an inconsistent
  configuration
- Accept previously stopped instance for export with instance removal
- Simplify and extend the environment variables for instance OS scripts
- Added new node flags, ``master_capable`` and ``vm_capable``
- Added optional instance disk wiping prior during allocation. This is a
  cluster-wide option and can be set/modified using
  ``gnt-cluster {init,modify} --prealloc-wipe-disks``.
- Added IPv6 support, see :doc:`design document <design-2.3>` and
  :doc:`install-quick`
- Added a new watcher option (``--ignore-pause``)
- Added option to ignore offline node on instance start/stop
  (``--ignore-offline``)
- Allow overriding OS parameters with ``gnt-instance reinstall``
- Added ability to change node's secondary IP address using ``gnt-node
  modify``
- Implemented privilege separation for all daemons except
  ``ganeti-noded``, see ``configure`` options
- Complain if an instance's disk is marked faulty in ``gnt-cluster
  verify``
- Implemented job priorities (see ``ganeti(7)`` manpage)
- Ignore failures while shutting down instances during failover from
  offline node
- Exit daemon's bootstrap process only once daemon is ready
- Export more information via ``LUQueryInstances``/remote API
- Improved documentation, QA and unittests
- RAPI daemon now watches ``rapi_users`` all the time and doesn't need a
  restart if the file was created or changed
- Added LUXI protocol version sent with each request and response,
  allowing detection of server/client mismatches
- Moved the Python scripts among gnt-* and ganeti-* into modules
- Moved all code related to setting up SSH to an external script,
  ``setup-ssh``
- Infrastructure changes for node group support in future versions


Version 2.2.2
-------------

*(Released Fri, 19 Nov 2010)*

A few small bugs fixed, and some improvements to the build system:

- Fix documentation regarding conversion to drbd
- Fix validation of parameters in cluster modify (``gnt-cluster modify
  -B``)
- Fix error handling in node modify with multiple changes
- Allow remote imports without checked names


Version 2.2.1
-------------

*(Released Tue, 19 Oct 2010)*

- Disable SSL session ID cache in RPC client


Version 2.2.1 rc1
-----------------

*(Released Thu, 14 Oct 2010)*

- Fix interaction between Curl/GnuTLS and the Python's HTTP server
  (thanks Apollon Oikonomopoulos!), finally allowing the use of Curl
  with GnuTLS
- Fix problems with interaction between Curl and Python's HTTP server,
  resulting in increased speed in many RPC calls
- Improve our release script to prevent breakage with older aclocal and
  Python 2.6


Version 2.2.1 rc0
-----------------

*(Released Thu, 7 Oct 2010)*

- Fixed issue 125, replace hardcoded “xenvg” in ``gnt-cluster`` with
  value retrieved from master
- Added support for blacklisted or hidden OS definitions
- Added simple lock monitor (accessible via (``gnt-debug locks``)
- Added support for -mem-path in KVM hypervisor abstraction layer
- Allow overriding instance parameters in tool for inter-cluster
  instance moves (``tools/move-instance``)
- Improved opcode summaries (e.g. in ``gnt-job list``)
- Improve consistency of OS listing by sorting it
- Documentation updates


Version 2.2.0.1
---------------

*(Released Fri, 8 Oct 2010)*

- Rebuild with a newer autotools version, to fix python 2.6 compatibility


Version 2.2.0
-------------

*(Released Mon, 4 Oct 2010)*

- Fixed regression in ``gnt-instance rename``


Version 2.2.0 rc2
-----------------

*(Released Wed, 22 Sep 2010)*

- Fixed OS_VARIANT variable for OS scripts
- Fixed cluster tag operations via RAPI
- Made ``setup-ssh`` exit with non-zero code if an error occurred
- Disabled RAPI CA checks in watcher


Version 2.2.0 rc1
-----------------

*(Released Mon, 23 Aug 2010)*

- Support DRBD versions of the format "a.b.c.d"
- Updated manpages
- Re-introduce support for usage from multiple threads in RAPI client
- Instance renames and modify via RAPI
- Work around race condition between processing and archival in job
  queue
- Mark opcodes following failed one as failed, too
- Job field ``lock_status`` was removed due to difficulties making it
  work with the changed job queue in Ganeti 2.2; a better way to monitor
  locks is expected for a later 2.2.x release
- Fixed dry-run behaviour with many commands
- Support ``ssh-agent`` again when adding nodes
- Many additional bugfixes


Version 2.2.0 rc0
-----------------

*(Released Fri, 30 Jul 2010)*

Important change: the internal RPC mechanism between Ganeti nodes has
changed from using a home-grown http library (based on the Python base
libraries) to use the PycURL library. This requires that PycURL is
installed on nodes. Please note that on Debian/Ubuntu, PycURL is linked
against GnuTLS by default. cURL's support for GnuTLS had known issues
before cURL 7.21.0 and we recommend using the latest cURL release or
linking against OpenSSL. Most other distributions already link PycURL
and cURL against OpenSSL. The command::

  python -c 'import pycurl; print pycurl.version'

can be used to determine the libraries PycURL and cURL are linked
against.

Other significant changes:

- Rewrote much of the internals of the job queue, in order to achieve
  better parallelism; this decouples job query operations from the job
  processing, and it should allow much nicer behaviour of the master
  daemon under load, and it also has uncovered some long-standing bugs
  related to the job serialisation (now fixed)
- Added a default iallocator setting to the cluster parameters,
  eliminating the need to always pass nodes or an iallocator for
  operations that require selection of new node(s)
- Added experimental support for the LXC virtualization method
- Added support for OS parameters, which allows the installation of
  instances to pass parameter to OS scripts in order to customise the
  instance
- Added a hypervisor parameter controlling the migration type (live or
  non-live), since hypervisors have various levels of reliability; this
  has renamed the 'live' parameter to 'mode'
- Added a cluster parameter ``reserved_lvs`` that denotes reserved
  logical volumes, meaning that cluster verify will ignore them and not
  flag their presence as errors
- The watcher will now reset the error count for failed instances after
  8 hours, thus allowing self-healing if the problem that caused the
  instances to be down/fail to start has cleared in the meantime
- Added a cluster parameter ``drbd_usermode_helper`` that makes Ganeti
  check for, and warn, if the drbd module parameter ``usermode_helper``
  is not consistent with the cluster-wide setting; this is needed to
  make diagnose easier of failed drbd creations
- Started adding base IPv6 support, but this is not yet
  enabled/available for use
- Rename operations (cluster, instance) will now return the new name,
  which is especially useful if a short name was passed in
- Added support for instance migration in RAPI
- Added a tool to pre-configure nodes for the SSH setup, before joining
  them to the cluster; this will allow in the future a simplified model
  for node joining (but not yet fully enabled in 2.2); this needs the
  paramiko python library
- Fixed handling of name-resolving errors
- Fixed consistency of job results on the error path
- Fixed master-failover race condition when executed multiple times in
  sequence
- Fixed many bugs related to the job queue (mostly introduced during the
  2.2 development cycle, so not all are impacting 2.1)
- Fixed instance migration with missing disk symlinks
- Fixed handling of unknown jobs in ``gnt-job archive``
- And many other small fixes/improvements

Internal changes:

- Enhanced both the unittest and the QA coverage
- Switched the opcode validation to a generic model, and extended the
  validation to all opcode parameters
- Changed more parts of the code that write shell scripts to use the
  same class for this
- Switched the master daemon to use the asyncore library for the Luxi
  server endpoint


Version 2.2.0 beta 0
--------------------

*(Released Thu, 17 Jun 2010)*

- Added tool (``move-instance``) and infrastructure to move instances
  between separate clusters (see :doc:`separate documentation
  <move-instance>` and :doc:`design document <design-2.2>`)
- Added per-request RPC timeout
- RAPI now requires a Content-Type header for requests with a body (e.g.
  ``PUT`` or ``POST``) which must be set to ``application/json`` (see
  :rfc:`2616` (HTTP/1.1), section 7.2.1)
- ``ganeti-watcher`` attempts to restart ``ganeti-rapi`` if RAPI is not
  reachable
- Implemented initial support for running Ganeti daemons as separate
  users, see configure-time flags ``--with-user-prefix`` and
  ``--with-group-prefix`` (only ``ganeti-rapi`` is supported at this
  time)
- Instances can be removed after export (``gnt-backup export
  --remove-instance``)
- Self-signed certificates generated by Ganeti now use a 2048 bit RSA
  key (instead of 1024 bit)
- Added new cluster configuration file for cluster domain secret
- Import/export now use SSL instead of SSH
- Added support for showing estimated time when exporting an instance,
  see the ``ganeti-os-interface(7)`` manpage and look for
  ``EXP_SIZE_FD``


Version 2.1.8
-------------

*(Released Tue, 16 Nov 2010)*

Some more bugfixes. Unless critical bugs occur, this will be the last
2.1 release:

- Fix case of MAC special-values
- Fix mac checker regex
- backend: Fix typo causing “out of range” error
- Add missing --units in gnt-instance list man page


Version 2.1.7
-------------

*(Released Tue, 24 Aug 2010)*

Bugfixes only:
  - Don't ignore secondary node silently on non-mirrored disk templates
    (issue 113)
  - Fix --master-netdev arg name in gnt-cluster(8) (issue 114)
  - Fix usb_mouse parameter breaking with vnc_console (issue 109)
  - Properly document the usb_mouse parameter
  - Fix path in ganeti-rapi(8) (issue 116)
  - Adjust error message when the ganeti user's .ssh directory is
    missing
  - Add same-node-check when changing the disk template to drbd


Version 2.1.6
-------------

*(Released Fri, 16 Jul 2010)*

Bugfixes only:
  - Add an option to only select some reboot types during qa/burnin.
    (on some hypervisors consequent reboots are not supported)
  - Fix infrequent race condition in master failover. Sometimes the old
    master ip address would be still detected as up for a short time
    after it was removed, causing failover to fail.
  - Decrease mlockall warnings when the ctypes module is missing. On
    Python 2.4 we support running even if no ctypes module is installed,
    but we were too verbose about this issue.
  - Fix building on old distributions, on which man doesn't have a
    --warnings option.
  - Fix RAPI not to ignore the MAC address on instance creation
  - Implement the old instance creation format in the RAPI client.


Version 2.1.5
-------------

*(Released Thu, 01 Jul 2010)*

A small bugfix release:
  - Fix disk adoption: broken by strict --disk option checking in 2.1.4
  - Fix batch-create: broken in the whole 2.1 series due to a lookup on
    a non-existing option
  - Fix instance create: the --force-variant option was ignored
  - Improve pylint 0.21 compatibility and warnings with Python 2.6
  - Fix modify node storage with non-FQDN arguments
  - Fix RAPI client to authenticate under Python 2.6 when used
    for more than 5 requests needing authentication
  - Fix gnt-instance modify -t (storage) giving a wrong error message
    when converting a non-shutdown drbd instance to plain


Version 2.1.4
-------------

*(Released Fri, 18 Jun 2010)*

A small bugfix release:

  - Fix live migration of KVM instances started with older Ganeti
    versions which had fewer hypervisor parameters
  - Fix gnt-instance grow-disk on down instances
  - Fix an error-reporting bug during instance migration
  - Better checking of the ``--net`` and ``--disk`` values, to avoid
    silently ignoring broken ones
  - Fix an RPC error reporting bug affecting, for example, RAPI client
    users
  - Fix bug triggered by different API version os-es on different nodes
  - Fix a bug in instance startup with custom hvparams: OS level
    parameters would fail to be applied.
  - Fix the RAPI client under Python 2.6 (but more work is needed to
    make it work completely well with OpenSSL)
  - Fix handling of errors when resolving names from DNS


Version 2.1.3
-------------

*(Released Thu, 3 Jun 2010)*

A medium sized development cycle. Some new features, and some
fixes/small improvements/cleanups.

Significant features
~~~~~~~~~~~~~~~~~~~~

The node deamon now tries to mlock itself into memory, unless the
``--no-mlock`` flag is passed. It also doesn't fail if it can't write
its logs, and falls back to console logging. This allows emergency
features such as ``gnt-node powercycle`` to work even in the event of a
broken node disk (tested offlining the disk hosting the node's
filesystem and dropping its memory caches; don't try this at home)

KVM: add vhost-net acceleration support. It can be tested with a new
enough version of the kernel and of qemu-kvm.

KVM: Add instance chrooting feature. If you use privilege dropping for
your VMs you can also now force them to chroot to an empty directory,
before starting the emulated guest.

KVM: Add maximum migration bandwith and maximum downtime tweaking
support (requires a new-enough version of qemu-kvm).

Cluster verify will now warn if the master node doesn't have the master
ip configured on it.

Add a new (incompatible) instance creation request format to RAPI which
supports all parameters (previously only a subset was supported, and it
wasn't possible to extend the old format to accomodate all the new
features. The old format is still supported, and a client can check for
this feature, before using it, by checking for its presence in the
``features`` RAPI resource.

Now with ancient latin support. Try it passing the ``--roman`` option to
``gnt-instance info``, ``gnt-cluster info`` or ``gnt-node list``
(requires the python-roman module to be installed, in order to work).

Other changes
~~~~~~~~~~~~~

As usual many internal code refactorings, documentation updates, and
such. Among others:

  - Lots of improvements and cleanups to the experimental Remote API
    (RAPI) client library.
  - A new unit test suite for the core daemon libraries.
  - A fix to creating missing directories makes sure the umask is not
    applied anymore. This enforces the same directory permissions
    everywhere.
  - Better handling terminating daemons with ctrl+c (used when running
    them in debugging mode).
  - Fix a race condition in live migrating a KVM instance, when stat()
    on the old proc status file returned EINVAL, which is an unexpected
    value.
  - Fixed manpage checking with newer man and utf-8 charachters. But now
    you need the en_US.UTF-8 locale enabled to build Ganeti from git.


Version 2.1.2.1
---------------

*(Released Fri, 7 May 2010)*

Fix a bug which prevented untagged KVM instances from starting.


Version 2.1.2
-------------

*(Released Fri, 7 May 2010)*

Another release with a long development cycle, during which many
different features were added.

Significant features
~~~~~~~~~~~~~~~~~~~~

The KVM hypervisor now can run the individual instances as non-root, to
reduce the impact of a VM being hijacked due to bugs in the
hypervisor. It is possible to run all instances as a single (non-root)
user, to manually specify a user for each instance, or to dynamically
allocate a user out of a cluster-wide pool to each instance, with the
guarantee that no two instances will run under the same user ID on any
given node.

An experimental RAPI client library, that can be used standalone
(without the other Ganeti libraries), is provided in the source tree as
``lib/rapi/client.py``. Note this client might change its interface in
the future, as we iterate on its capabilities.

A new command, ``gnt-cluster renew-crypto`` has been added to easily
replace the cluster's certificates and crypto keys. This might help in
case they have been compromised, or have simply expired.

A new disk option for instance creation has been added that allows one
to "adopt" currently existing logical volumes, with data
preservation. This should allow easier migration to Ganeti from
unmanaged (or managed via other software) instances.

Another disk improvement is the possibility to convert between redundant
(DRBD) and plain (LVM) disk configuration for an instance. This should
allow better scalability (starting with one node and growing the
cluster, or shrinking a two-node cluster to one node).

A new feature that could help with automated node failovers has been
implemented: if a node sees itself as offline (by querying the master
candidates), it will try to shutdown (hard) all instances and any active
DRBD devices. This reduces the risk of duplicate instances if an
external script automatically failovers the instances on such nodes. To
enable this, the cluster parameter ``maintain_node_health`` should be
enabled; in the future this option (per the name) will enable other
automatic maintenance features.

Instance export/import now will reuse the original instance
specifications for all parameters; that means exporting an instance,
deleting it and the importing it back should give an almost identical
instance. Note that the default import behaviour has changed from
before, where it created only one NIC; now it recreates the original
number of NICs.

Cluster verify has added a few new checks: SSL certificates validity,
/etc/hosts consistency across the cluster, etc.

Other changes
~~~~~~~~~~~~~

As usual, many internal changes were done, documentation fixes,
etc. Among others:

- Fixed cluster initialization with disabled cluster storage (regression
  introduced in 2.1.1)
- File-based storage supports growing the disks
- Fixed behaviour of node role changes
- Fixed cluster verify for some corner cases, plus a general rewrite of
  cluster verify to allow future extension with more checks
- Fixed log spamming by watcher and node daemon (regression introduced
  in 2.1.1)
- Fixed possible validation issues when changing the list of enabled
  hypervisors
- Fixed cleanup of /etc/hosts during node removal
- Fixed RAPI response for invalid methods
- Fixed bug with hashed passwords in ``ganeti-rapi`` daemon
- Multiple small improvements to the KVM hypervisor (VNC usage, booting
  from ide disks, etc.)
- Allow OS changes without re-installation (to record a changed OS
  outside of Ganeti, or to allow OS renames)
- Allow instance creation without OS installation (useful for example if
  the OS will be installed manually, or restored from a backup not in
  Ganeti format)
- Implemented option to make cluster ``copyfile`` use the replication
  network
- Added list of enabled hypervisors to ssconf (possibly useful for
  external scripts)
- Added a new tool (``tools/cfgupgrade12``) that allows upgrading from
  1.2 clusters
- A partial form of node re-IP is possible via node readd, which now
  allows changed node primary IP
- Command line utilities now show an informational message if the job is
  waiting for a lock
- The logs of the master daemon now show the PID/UID/GID of the
  connected client


Version 2.1.1
-------------

*(Released Fri, 12 Mar 2010)*

During the 2.1.0 long release candidate cycle, a lot of improvements and
changes have accumulated with were released later as 2.1.1.

Major changes
~~~~~~~~~~~~~

The node evacuate command (``gnt-node evacuate``) was significantly
rewritten, and as such the IAllocator protocol was changed - a new
request type has been added. This unfortunate change during a stable
series is designed to improve performance of node evacuations; on
clusters with more than about five nodes and which are well-balanced,
evacuation should proceed in parallel for all instances of the node
being evacuated. As such, any existing IAllocator scripts need to be
updated, otherwise the above command will fail due to the unknown
request. The provided "dumb" allocator has not been updated; but the
ganeti-htools package supports the new protocol since version 0.2.4.

Another important change is increased validation of node and instance
names. This might create problems in special cases, if invalid host
names are being used.

Also, a new layer of hypervisor parameters has been added, that sits at
OS level between the cluster defaults and the instance ones. This allows
customisation of virtualization parameters depending on the installed
OS. For example instances with OS 'X' may have a different KVM kernel
(or any other parameter) than the cluster defaults. This is intended to
help managing a multiple OSes on the same cluster, without manual
modification of each instance's parameters.

A tool for merging clusters, ``cluster-merge``, has been added in the
tools sub-directory.

Bug fixes
~~~~~~~~~

- Improved the int/float conversions that should make the code more
  robust in face of errors from the node daemons
- Fixed the remove node code in case of internal configuration errors
- Fixed the node daemon behaviour in face of inconsistent queue
  directory (e.g. read-only file-system where we can't open the files
  read-write, etc.)
- Fixed the behaviour of gnt-node modify for master candidate demotion;
  now it either aborts cleanly or, if given the new “auto_promote”
  parameter, will automatically promote other nodes as needed
- Fixed compatibility with (unreleased yet) Python 2.6.5 that would
  completely prevent Ganeti from working
- Fixed bug for instance export when not all disks were successfully
  exported
- Fixed behaviour of node add when the new node is slow in starting up
  the node daemon
- Fixed handling of signals in the LUXI client, which should improve
  behaviour of command-line scripts
- Added checks for invalid node/instance names in the configuration (now
  flagged during cluster verify)
- Fixed watcher behaviour for disk activation errors
- Fixed two potentially endless loops in http library, which led to the
  RAPI daemon hanging and consuming 100% CPU in some cases
- Fixed bug in RAPI daemon related to hashed passwords
- Fixed bug for unintended qemu-level bridging of multi-NIC KVM
  instances
- Enhanced compatibility with non-Debian OSes, but not using absolute
  path in some commands and allowing customisation of the ssh
  configuration directory
- Fixed possible future issue with new Python versions by abiding to the
  proper use of ``__slots__`` attribute on classes
- Added checks that should prevent directory traversal attacks
- Many documentation fixes based on feedback from users

New features
~~~~~~~~~~~~

- Added an “early_release” more for instance replace disks and node
  evacuate, where we release locks earlier and thus allow higher
  parallelism within the cluster
- Added watcher hooks, intended to allow the watcher to restart other
  daemons (e.g. from the ganeti-nbma project), but they can be used of
  course for any other purpose
- Added a compile-time disable for DRBD barriers, to increase
  performance if the administrator trusts the power supply or the
  storage system to not lose writes
- Added the option of using syslog for logging instead of, or in
  addition to, Ganeti's own log files
- Removed boot restriction for paravirtual NICs for KVM, recent versions
  can indeed boot from a paravirtual NIC
- Added a generic debug level for many operations; while this is not
  used widely yet, it allows one to pass the debug value all the way to
  the OS scripts
- Enhanced the hooks environment for instance moves (failovers,
  migrations) where the primary/secondary nodes changed during the
  operation, by adding {NEW,OLD}_{PRIMARY,SECONDARY} vars
- Enhanced data validations for many user-supplied values; one important
  item is the restrictions imposed on instance and node names, which
  might reject some (invalid) host names
- Add a configure-time option to disable file-based storage, if it's not
  needed; this allows greater security separation between the master
  node and the other nodes from the point of view of the inter-node RPC
  protocol
- Added user notification in interactive tools if job is waiting in the
  job queue or trying to acquire locks
- Added log messages when a job is waiting for locks
- Added filtering by node tags in instance operations which admit
  multiple instances (start, stop, reboot, reinstall)
- Added a new tool for cluster mergers, ``cluster-merge``
- Parameters from command line which are of the form ``a=b,c=d`` can now
  use backslash escapes to pass in values which contain commas,
  e.g. ``a=b\\c,d=e`` where the 'a' parameter would get the value
  ``b,c``
- For KVM, the instance name is the first parameter passed to KVM, so
  that it's more visible in the process list


Version 2.1.0
-------------

*(Released Tue, 2 Mar 2010)*

Ganeti 2.1 brings many improvements with it. Major changes:

- Added infrastructure to ease automated disk repairs
- Added new daemon to export configuration data in a cheaper way than
  using the remote API
- Instance NICs can now be routed instead of being associated with a
  networking bridge
- Improved job locking logic to reduce impact of jobs acquiring multiple
  locks waiting for other long-running jobs

In-depth implementation details can be found in the Ganeti 2.1 design
document.

Details
~~~~~~~

- Added chroot hypervisor
- Added more options to xen-hvm hypervisor (``kernel_path`` and
  ``device_model``)
- Added more options to xen-pvm hypervisor (``use_bootloader``,
  ``bootloader_path`` and ``bootloader_args``)
- Added the ``use_localtime`` option for the xen-hvm and kvm
  hypervisors, and the default value for this has changed to false (in
  2.0 xen-hvm always enabled it)
- Added luxi call to submit multiple jobs in one go
- Added cluster initialization option to not modify ``/etc/hosts``
  file on nodes
- Added network interface parameters
- Added dry run mode to some LUs
- Added RAPI resources:

  - ``/2/instances/[instance_name]/info``
  - ``/2/instances/[instance_name]/replace-disks``
  - ``/2/nodes/[node_name]/evacuate``
  - ``/2/nodes/[node_name]/migrate``
  - ``/2/nodes/[node_name]/role``
  - ``/2/nodes/[node_name]/storage``
  - ``/2/nodes/[node_name]/storage/modify``
  - ``/2/nodes/[node_name]/storage/repair``

- Added OpCodes to evacuate or migrate all instances on a node
- Added new command to list storage elements on nodes (``gnt-node
  list-storage``) and modify them (``gnt-node modify-storage``)
- Added new ssconf files with master candidate IP address
  (``ssconf_master_candidates_ips``), node primary IP address
  (``ssconf_node_primary_ips``) and node secondary IP address
  (``ssconf_node_secondary_ips``)
- Added ``ganeti-confd`` and a client library to query the Ganeti
  configuration via UDP
- Added ability to run hooks after cluster initialization and before
  cluster destruction
- Added automatic mode for disk replace (``gnt-instance replace-disks
  --auto``)
- Added ``gnt-instance recreate-disks`` to re-create (empty) disks
  after catastrophic data-loss
- Added ``gnt-node repair-storage`` command to repair damaged LVM volume
  groups
- Added ``gnt-instance move`` command to move instances
- Added ``gnt-cluster watcher`` command to control watcher
- Added ``gnt-node powercycle`` command to powercycle nodes
- Added new job status field ``lock_status``
- Added parseable error codes to cluster verification (``gnt-cluster
  verify --error-codes``) and made output less verbose (use
  ``--verbose`` to restore previous behaviour)
- Added UUIDs to the main config entities (cluster, nodes, instances)
- Added support for OS variants
- Added support for hashed passwords in the Ganeti remote API users file
  (``rapi_users``)
- Added option to specify maximum timeout on instance shutdown
- Added ``--no-ssh-init`` option to ``gnt-cluster init``
- Added new helper script to start and stop Ganeti daemons
  (``daemon-util``), with the intent to reduce the work necessary to
  adjust Ganeti for non-Debian distributions and to start/stop daemons
  from one place
- Added more unittests
- Fixed critical bug in ganeti-masterd startup
- Removed the configure-time ``kvm-migration-port`` parameter, this is
  now customisable at the cluster level for both the KVM and Xen
  hypervisors using the new ``migration_port`` parameter
- Pass ``INSTANCE_REINSTALL`` variable to OS installation script when
  reinstalling an instance
- Allowed ``@`` in tag names
- Migrated to Sphinx (http://sphinx.pocoo.org/) for documentation
- Many documentation updates
- Distribute hypervisor files on ``gnt-cluster redist-conf``
- ``gnt-instance reinstall`` can now reinstall multiple instances
- Updated many command line parameters
- Introduced new OS API version 15
- No longer support a default hypervisor
- Treat virtual LVs as inexistent
- Improved job locking logic to reduce lock contention
- Match instance and node names case insensitively
- Reimplemented bash completion script to be more complete
- Improved burnin


Version 2.0.6
-------------

*(Released Thu, 4 Feb 2010)*

- Fix cleaner behaviour on nodes not in a cluster (Debian bug 568105)
- Fix a string formatting bug
- Improve safety of the code in some error paths
- Improve data validation in the master of values returned from nodes


Version 2.0.5
-------------

*(Released Thu, 17 Dec 2009)*

- Fix security issue due to missing validation of iallocator names; this
  allows local and remote execution of arbitrary executables
- Fix failure of gnt-node list during instance removal
- Ship the RAPI documentation in the archive


Version 2.0.4
-------------

*(Released Wed, 30 Sep 2009)*

- Fixed many wrong messages
- Fixed a few bugs related to the locking library
- Fixed MAC checking at instance creation time
- Fixed a DRBD parsing bug related to gaps in /proc/drbd
- Fixed a few issues related to signal handling in both daemons and
  scripts
- Fixed the example startup script provided
- Fixed insserv dependencies in the example startup script (patch from
  Debian)
- Fixed handling of drained nodes in the iallocator framework
- Fixed handling of KERNEL_PATH parameter for xen-hvm (Debian bug
  #528618)
- Fixed error related to invalid job IDs in job polling
- Fixed job/opcode persistence on unclean master shutdown
- Fixed handling of partial job processing after unclean master
  shutdown
- Fixed error reporting from LUs, previously all errors were converted
  into execution errors
- Fixed error reporting from burnin
- Decreased significantly the memory usage of the job queue
- Optimised slightly multi-job submission
- Optimised slightly opcode loading
- Backported the multi-job submit framework from the development
  branch; multi-instance start and stop should be faster
- Added script to clean archived jobs after 21 days; this will reduce
  the size of the queue directory
- Added some extra checks in disk size tracking
- Added an example ethers hook script
- Added a cluster parameter that prevents Ganeti from modifying of
  /etc/hosts
- Added more node information to RAPI responses
- Added a ``gnt-job watch`` command that allows following the ouput of a
  job
- Added a bind-address option to ganeti-rapi
- Added more checks to the configuration verify
- Enhanced the burnin script such that some operations can be retried
  automatically
- Converted instance reinstall to multi-instance model


Version 2.0.3
-------------

*(Released Fri, 7 Aug 2009)*

- Added ``--ignore-size`` to the ``gnt-instance activate-disks`` command
  to allow using the pre-2.0.2 behaviour in activation, if any existing
  instances have mismatched disk sizes in the configuration
- Added ``gnt-cluster repair-disk-sizes`` command to check and update
  any configuration mismatches for disk sizes
- Added ``gnt-master cluste-failover --no-voting`` to allow master
  failover to work on two-node clusters
- Fixed the ``--net`` option of ``gnt-backup import``, which was
  unusable
- Fixed detection of OS script errors in ``gnt-backup export``
- Fixed exit code of ``gnt-backup export``


Version 2.0.2
-------------

*(Released Fri, 17 Jul 2009)*

- Added experimental support for stripped logical volumes; this should
  enhance performance but comes with a higher complexity in the block
  device handling; stripping is only enabled when passing
  ``--with-lvm-stripecount=N`` to ``configure``, but codepaths are
  affected even in the non-stripped mode
- Improved resiliency against transient failures at the end of DRBD
  resyncs, and in general of DRBD resync checks
- Fixed a couple of issues with exports and snapshot errors
- Fixed a couple of issues in instance listing
- Added display of the disk size in ``gnt-instance info``
- Fixed checking for valid OSes in instance creation
- Fixed handling of the "vcpus" parameter in instance listing and in
  general of invalid parameters
- Fixed http server library, and thus RAPI, to handle invalid
  username/password combinations correctly; this means that now they
  report unauthorized for queries too, not only for modifications,
  allowing earlier detect of configuration problems
- Added a new "role" node list field, equivalent to the master/master
  candidate/drained/offline flags combinations
- Fixed cluster modify and changes of candidate pool size
- Fixed cluster verify error messages for wrong files on regular nodes
- Fixed a couple of issues with node demotion from master candidate role
- Fixed node readd issues
- Added non-interactive mode for ``ganeti-masterd --no-voting`` startup
- Added a new ``--no-voting`` option for masterfailover to fix failover
  on two-nodes clusters when the former master node is unreachable
- Added instance reinstall over RAPI


Version 2.0.1
-------------

*(Released Tue, 16 Jun 2009)*

- added ``-H``/``-B`` startup parameters to ``gnt-instance``, which will
  allow re-adding the start in single-user option (regression from 1.2)
- the watcher writes the instance status to a file, to allow monitoring
  to report the instance status (from the master) based on cached
  results of the watcher's queries; while this can get stale if the
  watcher is being locked due to other work on the cluster, this is
  still an improvement
- the watcher now also restarts the node daemon and the rapi daemon if
  they died
- fixed the watcher to handle full and drained queue cases
- hooks export more instance data in the environment, which helps if
  hook scripts need to take action based on the instance's properties
  (no longer need to query back into ganeti)
- instance failovers when the instance is stopped do not check for free
  RAM, so that failing over a stopped instance is possible in low memory
  situations
- rapi uses queries for tags instead of jobs (for less job traffic), and
  for cluster tags it won't talk to masterd at all but read them from
  ssconf
- a couple of error handling fixes in RAPI
- drbd handling: improved the error handling of inconsistent disks after
  resync to reduce the frequency of "there are some degraded disks for
  this instance" messages
- fixed a bug in live migration when DRBD doesn't want to reconnect (the
  error handling path called a wrong function name)


Version 2.0.0 final
-------------------

*(Released Wed, 27 May 2009)*

- no changes from rc5


Version 2.0 release candidate 5
-------------------------------

*(Released Wed, 20 May 2009)*

- fix a couple of bugs (validation, argument checks)
- fix ``gnt-cluster getmaster`` on non-master nodes (regression)
- some small improvements to RAPI and IAllocator
- make watcher automatically start the master daemon if down


Version 2.0 release candidate 4
-------------------------------

*(Released Mon, 27 Apr 2009)*

- change the OS list to not require locks; this helps with big clusters
- fix ``gnt-cluster verify`` and ``gnt-cluster verify-disks`` when the
  volume group is broken
- ``gnt-instance info``, without any arguments, doesn't run for all
  instances anymore; either pass ``--all`` or pass the desired
  instances; this helps against mistakes on big clusters where listing
  the information for all instances takes a long time
- miscellaneous doc and man pages fixes


Version 2.0 release candidate 3
-------------------------------

*(Released Wed, 8 Apr 2009)*

- Change the internal locking model of some ``gnt-node`` commands, in
  order to reduce contention (and blocking of master daemon) when
  batching many creation/reinstall jobs
- Fixes to Xen soft reboot
- No longer build documentation at build time, instead distribute it in
  the archive, in order to reduce the need for the whole docbook/rst
  toolchains


Version 2.0 release candidate 2
-------------------------------

*(Released Fri, 27 Mar 2009)*

- Now the cfgupgrade scripts works and can upgrade 1.2.7 clusters to 2.0
- Fix watcher startup sequence, improves the behaviour of busy clusters
- Some other fixes in ``gnt-cluster verify``, ``gnt-instance
  replace-disks``, ``gnt-instance add``, ``gnt-cluster queue``, KVM VNC
  bind address and other places
- Some documentation fixes and updates


Version 2.0 release candidate 1
-------------------------------

*(Released Mon, 2 Mar 2009)*

- More documentation updates, now all docs should be more-or-less
  up-to-date
- A couple of small fixes (mixed hypervisor clusters, offline nodes,
  etc.)
- Added a customizable HV_KERNEL_ARGS hypervisor parameter (for Xen PVM
  and KVM)
- Fix an issue related to $libdir/run/ganeti and cluster creation


Version 2.0 beta 2
------------------

*(Released Thu, 19 Feb 2009)*

- Xen PVM and KVM have switched the default value for the instance root
  disk to the first partition on the first drive, instead of the whole
  drive; this means that the OS installation scripts must be changed
  accordingly
- Man pages have been updated
- RAPI has been switched by default to HTTPS, and the exported functions
  should all work correctly
- RAPI v1 has been removed
- Many improvements to the KVM hypervisor
- Block device errors are now better reported
- Many other bugfixes and small improvements


Version 2.0 beta 1
------------------

*(Released Mon, 26 Jan 2009)*

- Version 2 is a general rewrite of the code and therefore the
  differences are too many to list, see the design document for 2.0 in
  the ``doc/`` subdirectory for more details
- In this beta version there is not yet a migration path from 1.2 (there
  will be one in the final 2.0 release)
- A few significant changes are:

  - all commands are executed by a daemon (``ganeti-masterd``) and the
    various ``gnt-*`` commands are just front-ends to it
  - all the commands are entered into, and executed from a job queue,
    see the ``gnt-job(8)`` manpage
  - the RAPI daemon supports read-write operations, secured by basic
    HTTP authentication on top of HTTPS
  - DRBD version 0.7 support has been removed, DRBD 8 is the only
    supported version (when migrating from Ganeti 1.2 to 2.0, you need
    to migrate to DRBD 8 first while still running Ganeti 1.2)
  - DRBD devices are using statically allocated minor numbers, which
    will be assigned to existing instances during the migration process
  - there is support for both Xen PVM and Xen HVM instances running on
    the same cluster
  - KVM virtualization is supported too
  - file-based storage has been implemented, which means that it is
    possible to run the cluster without LVM and DRBD storage, for
    example using a shared filesystem exported from shared storage (and
    still have live migration)


Version 1.2.7
-------------

*(Released Tue, 13 Jan 2009)*

- Change the default reboot type in ``gnt-instance reboot`` to "hard"
- Reuse the old instance mac address by default on instance import, if
  the instance name is the same.
- Handle situations in which the node info rpc returns incomplete
  results (issue 46)
- Add checks for tcp/udp ports collisions in ``gnt-cluster verify``
- Improved version of batcher:

  - state file support
  - instance mac address support
  - support for HVM clusters/instances

- Add an option to show the number of cpu sockets and nodes in
  ``gnt-node list``
- Support OSes that handle more than one version of the OS api (but do
  not change the current API in any other way)
- Fix ``gnt-node migrate``
- ``gnt-debug`` man page
- Fixes various more typos and small issues
- Increase disk resync maximum speed to 60MB/s (from 30MB/s)


Version 1.2.6
-------------

*(Released Wed, 24 Sep 2008)*

- new ``--hvm-nic-type`` and ``--hvm-disk-type`` flags to control the
  type of disk exported to fully virtualized instances.
- provide access to the serial console of HVM instances
- instance auto_balance flag, set by default. If turned off it will
  avoid warnings on cluster verify if there is not enough memory to fail
  over an instance. in the future it will prevent automatically failing
  it over when we will support that.
- batcher tool for instance creation, see ``tools/README.batcher``
- ``gnt-instance reinstall --select-os`` to interactively select a new
  operating system when reinstalling an instance.
- when changing the memory amount on instance modify a check has been
  added that the instance will be able to start. also warnings are
  emitted if the instance will not be able to fail over, if auto_balance
  is true.
- documentation fixes
- sync fields between ``gnt-instance list/modify/add/import``
- fix a race condition in drbd when the sync speed was set after giving
  the device a remote peer.


Version 1.2.5
-------------

*(Released Tue, 22 Jul 2008)*

- note: the allowed size and number of tags per object were reduced
- fix a bug in ``gnt-cluster verify`` with inconsistent volume groups
- fixed twisted 8.x compatibility
- fixed ``gnt-instance replace-disks`` with iallocator
- add TCP keepalives on twisted connections to detect restarted nodes
- disk increase support, see ``gnt-instance grow-disk``
- implement bulk node/instance query for RAPI
- add tags in node/instance listing (optional)
- experimental migration (and live migration) support, read the man page
  for ``gnt-instance migrate``
- the ``ganeti-watcher`` logs are now timestamped, and the watcher also
  has some small improvements in handling its state file


Version 1.2.4
-------------

*(Released Fri, 13 Jun 2008)*

- Experimental readonly, REST-based remote API implementation;
  automatically started on master node, TCP port 5080, if enabled by
  ``--enable-rapi`` parameter to configure script.
- Instance allocator support. Add and import instance accept a
  ``--iallocator`` parameter, and call that instance allocator to decide
  which node to use for the instance. The iallocator document describes
  what's expected from an allocator script.
- ``gnt-cluster verify`` N+1 memory redundancy checks: Unless passed the
  ``--no-nplus1-mem`` option ``gnt-cluster verify`` now checks that if a
  node is lost there is still enough memory to fail over the instances
  that reside on it.
- ``gnt-cluster verify`` hooks: it is now possible to add post-hooks to
  ``gnt-cluster verify``, to check for site-specific compliance. All the
  hooks will run, and their output, if any, will be displayed. Any
  failing hook will make the verification return an error value.
- ``gnt-cluster verify`` now checks that its peers are reachable on the
  primary and secondary interfaces
- ``gnt-node add`` now supports the ``--readd`` option, to readd a node
  that is still declared as part of the cluster and has failed.
- ``gnt-* list`` commands now accept a new ``-o +field`` way of
  specifying output fields, that just adds the chosen fields to the
  default ones.
- ``gnt-backup`` now has a new ``remove`` command to delete an existing
  export from the filesystem.
- New per-instance parameters hvm_acpi, hvm_pae and hvm_cdrom_image_path
  have been added. Using them you can enable/disable acpi and pae
  support, and specify a path for a cd image to be exported to the
  instance. These parameters as the name suggest only work on HVM
  clusters.
- When upgrading an HVM cluster to Ganeti 1.2.4, the values for ACPI and
  PAE support will be set to the previously hardcoded values, but the
  (previously hardcoded) path to the CDROM ISO image will be unset and
  if required, needs to be set manually with ``gnt-instance modify``
  after the upgrade.
- The address to which an instance's VNC console is bound is now
  selectable per-instance, rather than being cluster wide. Of course
  this only applies to instances controlled via VNC, so currently just
  applies to HVM clusters.


Version 1.2.3
-------------

*(Released Mon, 18 Feb 2008)*

- more tweaks to the disk activation code (especially helpful for DRBD)
- change the default ``gnt-instance list`` output format, now there is
  one combined status field (see the manpage for the exact values this
  field will have)
- some more fixes for the mac export to hooks change
- make Ganeti not break with DRBD 8.2.x (which changed the version
  format in ``/proc/drbd``) (issue 24)
- add an upgrade tool from "remote_raid1" disk template to "drbd" disk
  template, allowing migration from DRBD0.7+MD to DRBD8


Version 1.2.2
-------------

*(Released Wed, 30 Jan 2008)*

- fix ``gnt-instance modify`` breakage introduced in 1.2.1 with the HVM
  support (issue 23)
- add command aliases infrastructure and a few aliases
- allow listing of VCPUs in the ``gnt-instance list`` and improve the
  man pages and the ``--help`` option of ``gnt-node
  list``/``gnt-instance list``
- fix ``gnt-backup list`` with down nodes (issue 21)
- change the tools location (move from $pkgdatadir to $pkglibdir/tools)
- fix the dist archive and add a check for including svn/git files in
  the future
- some developer-related changes: improve the burnin and the QA suite,
  add an upload script for testing during development


Version 1.2.1
-------------

*(Released Wed, 16 Jan 2008)*

- experimental HVM support, read the install document, section
  "Initializing the cluster"
- allow for the PVM hypervisor per-instance kernel and initrd paths
- add a new command ``gnt-cluster verify-disks`` which uses a new
  algorithm to improve the reconnection of the DRBD pairs if the device
  on the secondary node has gone away
- make logical volume code auto-activate LVs at disk activation time
- slightly improve the speed of activating disks
- allow specification of the MAC address at instance creation time, and
  changing it later via ``gnt-instance modify``
- fix handling of external commands that generate lots of output on
  stderr
- update documentation with regard to minimum version of DRBD8 supported


Version 1.2.0
-------------

*(Released Tue, 4 Dec 2007)*

- Log the ``xm create`` output to the node daemon log on failure (to
  help diagnosing the error)
- In debug mode, log all external commands output if failed to the logs
- Change parsing of lvm commands to ignore stderr


Version 1.2b3
-------------

*(Released Wed, 28 Nov 2007)*

- Another round of updates to the DRBD 8 code to deal with more failures
  in the replace secondary node operation
- Some more logging of failures in disk operations (lvm, drbd)
- A few documentation updates
- QA updates


Version 1.2b2
-------------

*(Released Tue, 13 Nov 2007)*

- Change configuration file format from Python's Pickle to JSON.
  Upgrading is possible using the cfgupgrade utility.
- Add support for DRBD 8.0 (new disk template ``drbd``) which allows for
  faster replace disks and is more stable (DRBD 8 has many improvements
  compared to DRBD 0.7)
- Added command line tags support (see man pages for ``gnt-instance``,
  ``gnt-node``, ``gnt-cluster``)
- Added instance rename support
- Added multi-instance startup/shutdown
- Added cluster rename support
- Added ``gnt-node evacuate`` to simplify some node operations
- Added instance reboot operation that can speedup reboot as compared to
  stop and start
- Soften the requirement that hostnames are in FQDN format
- The ``ganeti-watcher`` now activates drbd pairs after secondary node
  reboots
- Removed dependency on debian's patched fping that uses the
  non-standard ``-S`` option
- Now the OS definitions are searched for in multiple, configurable
  paths (easier for distros to package)
- Some changes to the hooks infrastructure (especially the new
  post-configuration update hook)
- Other small bugfixes

.. vim: set textwidth=72 syntax=rst :
.. Local Variables:
.. mode: rst
.. fill-column: 72
.. End:<|MERGE_RESOLUTION|>--- conflicted
+++ resolved
@@ -1,8 +1,6 @@
 News
 ====
 
-<<<<<<< HEAD
-=======
 
 Version 2.3.1
 -------------
@@ -12,7 +10,6 @@
 Released version 2.3.1~rc1 without any changes.
 
 
->>>>>>> bb2dc35a
 Version 2.3.1 rc1
 -----------------
 
