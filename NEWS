--- conflicted
+++ resolved
@@ -2,7 +2,6 @@
 ====
 
 
-<<<<<<< HEAD
 Version 2.9.0 beta1
 -------------------
 
@@ -63,12 +62,8 @@
   for the unit tests (and only used for testing).
 
 
-Version 2.8.0 beta1
--------------------
-=======
 Version 2.8.0 rc1
 -----------------
->>>>>>> 0c072225
 
 *(Released Fri, 2 Aug 2013)*
 
