--- conflicted
+++ resolved
@@ -2,7 +2,6 @@
 ====
 
 
-<<<<<<< HEAD
 Version 2.11.0 alpha1
 ---------------------
 
@@ -55,12 +54,8 @@
   at least version 1.0.0.0
 
 
-Version 2.10.0 alpha1
----------------------
-=======
 Version 2.10.0 rc1
 ------------------
->>>>>>> a5c50971
 
 *(Released Tue, 17 Dec 2013)*
 
