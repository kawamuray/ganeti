News
====


<<<<<<< HEAD
Version 2.9.0 beta1
-------------------

*(Released Thu, 29 Aug 2013)*

Incompatible/important changes
~~~~~~~~~~~~~~~~~~~~~~~~~~~~~~

- hroller now also plans for capacity to move non-redundant instances off
  any node to be rebooted; the old behavior of completely ignoring any
  non-redundant instances can be restored by adding the --ignore-non-redundant
  option.
- The cluster option '--no-lvm-storage' was removed in favor of the new option
  '--enabled-disk-templates'.
- On instance creation, disk templates no longer need to be specified
  with '-t'. The default disk template will be taken from the list of
  enabled disk templates.
- The monitoring daemon is now running as root, in order to be able to collect
  information only available to root (such as the state of Xen instances).
- The ConfD client is now IPv6 compatible.
- File and shared file storage is no longer dis/enabled at configure time,
  but using the option '--enabled-disk-templates' at cluster initialization and
  modification.
- The default directories for file and shared file storage are not anymore
  specified at configure time, but taken from the cluster's configuration.
  They can be set at cluster initialization and modification with
  '--file-storage-dir' and '--shared-file-storage-dir'.
- Cluster verification now includes stricter checks regarding the
  default file and shared file storage directories. It now checks that
  the directories are explicitely allowed in the 'file-storage-paths' file and
  that the directories exist on all nodes.
- The list of allowed disk templates in the instance policy and the list
  of cluster-wide enabled disk templates is now checked for consistency
  on cluster or group modification. On cluster initialization, the ipolicy
  disk templates are ensured to be a subset of the cluster-wide enabled
  disk templates.

New features
~~~~~~~~~~~~

- DRBD 8.4 support. Depending on the installed DRBD version, Ganeti now uses
  the correct command syntax. It is possible to use different DRBD versions
  on different nodes as long as they are compatible to each other. This
  enables rolling upgrades of DRBD with no downtime. As permanent operation
  of different DRBD versions within a node group is discouraged,
  ``gnt-cluster verify`` will emit a warning if it detects such a situation.
- New "inst-status-xen" data collector for the monitoring daemon, providing
  information about the state of the xen instances on the nodes.
- New "lv" data collector for the monitoring daemon, collecting data about the
  logical volumes on the nodes, and pairing them with the name of the instances
  they belong to.
- New "diskstats" data collector, collecting the data from /proc/diskstats and
  presenting them over the monitoring daemon interface.
- The ConfD client is now IPv6 compatible.

New dependencies
~~~~~~~~~~~~~~~~
The following new dependencies have been added.

Python

- ``python-mock`` (http://www.voidspace.org.uk/python/mock/) is now a required
  for the unit tests (and only used for testing).


Version 2.8.0 rc3
-----------------

*(Released Tue, 17 Sep 2013)*

=======
Version 2.8.0
-------------

*(Released Mon, 30 Sep 2013)*

>>>>>>> 3dda321b
Incompatible/important changes
~~~~~~~~~~~~~~~~~~~~~~~~~~~~~~

- Instance policy can contain multiple instance specs, as described in
  the “Constrained instance sizes” section of :doc:`Partitioned Ganeti
  <design-partitioned>`. As a consequence, it's not possible to partially change
  or override instance specs. Bounding specs (min and max) can be specified as a
  whole using the new option ``--ipolicy-bounds-specs``, while standard
  specs use the new option ``--ipolicy-std-specs``.
- The output of the info command of gnt-cluster, gnt-group, gnt-node,
  gnt-instance is a valid YAML object.
- hail now honors network restrictions when allocating nodes. This led to an
  update of the IAllocator protocol. See the IAllocator documentation for
  details.
- confd now only answers static configuration request over the network. luxid
  was extracted, listens on the local LUXI socket and responds to live queries.
  This allows finer grained permissions if using separate users.

New features
~~~~~~~~~~~~

- The :doc:`Remote API <rapi>` daemon now supports a command line flag
  to always require authentication, ``--require-authentication``. It can
  be specified in ``$sysconfdir/default/ganeti``.
- A new cluster attribute 'enabled_disk_templates' is introduced. It will
  be used to manage the disk templates to be used by instances in the cluster.
  Initially, it will be set to a list that includes plain, drbd, if they were
  enabled by specifying a volume group name, and file and sharedfile, if those
  were enabled at configure time. Additionally, it will include all disk
  templates that are currently used by instances. The order of disk templates
  will be based on Ganeti's history of supporting them. In the future, the
  first entry of the list will be used as a default disk template on instance
  creation.
- ``cfgupgrade`` now supports a ``--downgrade`` option to bring the
  configuration back to the previous stable version.
- Disk templates in group ipolicy can be restored to the default value.
- Initial support for diskless instances and virtual clusters in QA.
- More QA and unit tests for instance policies.
- Every opcode now contains a reason trail (visible through ``gnt-job info``)
  describing why the opcode itself was executed.
- The monitoring daemon is now available. It allows users to query the cluster
  for obtaining information about the status of the system. The daemon is only
  responsible for providing the information over the network: the actual data
  gathering is performed by data collectors (currently, only the DRBD status
  collector is available).
- In order to help developers work on Ganeti, a new script
  (``devel/build_chroot``) is provided, for building a chroot that contains all
  the required development libraries and tools for compiling Ganeti on a Debian
  Squeeze system.
- A new tool, ``harep``, for performing self-repair and recreation of instances
  in Ganeti has been added.
- Split queries are enabled for tags, network, exports, cluster info, groups,
  jobs, nodes.
- New command ``show-ispecs-cmd`` for ``gnt-cluster`` and ``gnt-group``.
  It prints the command line to set the current policies, to ease
  changing them.
- Add the ``vnet_hdr`` HV parameter for KVM, to control whether the tap
  devices for KVM virtio-net interfaces will get created with VNET_HDR
  (IFF_VNET_HDR) support. If set to false, it disables offloading on the
  virtio-net interfaces, which prevents host kernel tainting and log
  flooding, when dealing with broken or malicious virtio-net drivers.
  It's set to true by default.
- Instance failover now supports a ``--cleanup`` parameter for fixing previous
  failures.
- Support 'viridian' parameter in Xen HVM
- Support DSA SSH keys in bootstrap
- To simplify the work of packaging frameworks that want to add the needed users
  and groups in a split-user setup themselves, at build time three files in
  ``doc/users`` will be generated. The ``groups`` files contains, one per line,
  the groups to be generated, the ``users`` file contains, one per line, the
  users to be generated, optionally followed by their primary group, where
  important. The ``groupmemberships`` file contains, one per line, additional
  user-group membership relations that need to be established. The syntax of
  these files will remain stable in all future versions.


New dependencies
~~~~~~~~~~~~~~~~
The following new dependencies have been added:

For Haskell:
- The ``curl`` library is not optional anymore for compiling the Haskell code.
- ``snap-server`` library (if monitoring is enabled).

For Python:
- The minimum Python version needed to run Ganeti is now 2.6.
- ``yaml`` library (only for running the QA).

Since 2.8.0 rc3
~~~~~~~~~~~~~~~
- Perform proper cleanup on termination of Haskell daemons
- Fix corner-case in handling of remaining retry time


Version 2.8.0 rc3
-----------------

*(Released Tue, 17 Sep 2013)*

- To simplify the work of packaging frameworks that want to add the needed users
  and groups in a split-user setup themselves, at build time three files in
  ``doc/users`` will be generated. The ``groups`` files contains, one per line,
  the groups to be generated, the ``users`` file contains, one per line, the
  users to be generated, optionally followed by their primary group, where
  important. The ``groupmemberships`` file contains, one per line, additional
  user-group membership relations that need to be established. The syntax of
  these files will remain stable in all future versions.
- Add a default to file-driver when unspecified over RAPI (Issue 571)
- Mark the DSA host pubkey as optional, and remove it during config downgrade
  (Issue 560)
- Some documentation fixes


Version 2.8.0 rc2
-----------------

*(Released Tue, 27 Aug 2013)*

The second release candidate of the 2.8 series. Since 2.8.0. rc1:

- Support 'viridian' parameter in Xen HVM (Issue 233)
- Include VCS version in ``gnt-cluster version``
- Support DSA SSH keys in bootstrap (Issue 338)
- Fix batch creation of instances
- Use FQDN to check master node status (Issue 551)
- Make the DRBD collector more failure-resilient


Version 2.8.0 rc1
-----------------

*(Released Fri, 2 Aug 2013)*

The first release candidate of the 2.8 series. Since 2.8.0 beta1:

- Fix upgrading/downgrading from 2.7
- Increase maximum RAPI message size
- Documentation updates
- Split ``confd`` between ``luxid`` and ``confd``
- Merge 2.7 series up to the 2.7.1 release
- Allow the ``modify_etc_hosts`` option to be changed
- Add better debugging for ``luxid`` queries
- Expose bulk parameter for GetJobs in RAPI client
- Expose missing ``network`` fields in RAPI
- Add some ``cluster verify`` tests
- Some unittest fixes
- Fix a malfunction in ``hspace``'s tiered allocation
- Fix query compatibility between haskell and python implementations
- Add the ``vnet_hdr`` HV parameter for KVM
- Add ``--cleanup`` to instance failover
- Change the connected groups format in ``gnt-network info`` output; it
  was previously displayed as a raw list by mistake. (Merged from 2.7)


Version 2.8.0 beta1
-------------------

*(Released Mon, 24 Jun 2013)*

This was the first beta release of the 2.8 series. All important changes
are listed in the latest 2.8 entry.


Version 2.7.2
-------------

*(Released Thu, 26 Sep 2013)*

- Change the connected groups format in ``gnt-network info`` output; it
  was previously displayed as a raw list by mistake
- Check disk template in right dict when copying
- Support multi-instance allocs without iallocator
- Fix some errors in the documentation
- Fix formatting of tuple in an error message


Version 2.7.1
-------------

*(Released Thu, 25 Jul 2013)*

- Add logrotate functionality in daemon-util
- Add logrotate example file
- Add missing fields to network queries over rapi
- Fix network object timestamps
- Add support for querying network timestamps
- Fix a typo in the example crontab
- Fix a documentation typo


Version 2.7.0
-------------

*(Released Thu, 04 Jul 2013)*

Incompatible/important changes
~~~~~~~~~~~~~~~~~~~~~~~~~~~~~~

- Instance policies for disk size were documented to be on a per-disk
  basis, but hail applied them to the sum of all disks. This has been
  fixed.
- ``hbal`` will now exit with status 0 if, during job execution over
  LUXI, early exit has been requested and all jobs are successful;
  before, exit status 1 was used, which cannot be differentiated from
  "job error" case
- Compatibility with newer versions of rbd has been fixed
- ``gnt-instance batch-create`` has been changed to use the bulk create
  opcode from Ganeti. This lead to incompatible changes in the format of
  the JSON file. It's now not a custom dict anymore but a dict
  compatible with the ``OpInstanceCreate`` opcode.
- Parent directories for file storage need to be listed in
  ``$sysconfdir/ganeti/file-storage-paths`` now. ``cfgupgrade`` will
  write the file automatically based on old configuration values, but it
  can not distribute it across all nodes and the file contents should be
  verified. Use ``gnt-cluster copyfile
  $sysconfdir/ganeti/file-storage-paths`` once the cluster has been
  upgraded. The reason for requiring this list of paths now is that
  before it would have been possible to inject new paths via RPC,
  allowing files to be created in arbitrary locations. The RPC protocol
  is protected using SSL/X.509 certificates, but as a design principle
  Ganeti does not permit arbitrary paths to be passed.
- The parsing of the variants file for OSes (see
  :manpage:`ganeti-os-interface(7)`) has been slightly changed: now empty
  lines and comment lines (starting with ``#``) are ignored for better
  readability.
- The ``setup-ssh`` tool added in Ganeti 2.2 has been replaced and is no
  longer available. ``gnt-node add`` now invokes a new tool on the
  destination node, named ``prepare-node-join``, to configure the SSH
  daemon. Paramiko is no longer necessary to configure nodes' SSH
  daemons via ``gnt-node add``.
- Draining (``gnt-cluster queue drain``) and un-draining the job queue
  (``gnt-cluster queue undrain``) now affects all nodes in a cluster and
  the flag is not reset after a master failover.
- Python 2.4 has *not* been tested with this release. Using 2.6 or above
  is recommended. 2.6 will be mandatory from the 2.8 series.


New features
~~~~~~~~~~~~

- New network management functionality to support automatic allocation
  of IP addresses and managing of network parameters. See
  :manpage:`gnt-network(8)` for more details.
- New external storage backend, to allow managing arbitrary storage
  systems external to the cluster. See
  :manpage:`ganeti-extstorage-interface(7)`.
- New ``exclusive-storage`` node parameter added, restricted to
  nodegroup level. When it's set to true, physical disks are assigned in
  an exclusive fashion to instances, as documented in :doc:`Partitioned
  Ganeti <design-partitioned>`.  Currently, only instances using the
  ``plain`` disk template are supported.
- The KVM hypervisor has been updated with many new hypervisor
  parameters, including a generic one for passing arbitrary command line
  values. See a complete list in :manpage:`gnt-instance(8)`. It is now
  compatible up to qemu 1.4.
- A new tool, called ``mon-collector``, is the stand-alone executor of
  the data collectors for a monitoring system. As of this version, it
  just includes the DRBD data collector, that can be executed by calling
  ``mon-collector`` using the ``drbd`` parameter. See
  :manpage:`mon-collector(7)`.
- A new user option, :pyeval:`rapi.RAPI_ACCESS_READ`, has been added
  for RAPI users. It allows granting permissions to query for
  information to a specific user without giving
  :pyeval:`rapi.RAPI_ACCESS_WRITE` permissions.
- A new tool named ``node-cleanup`` has been added. It cleans remains of
  a cluster from a machine by stopping all daemons, removing
  certificates and ssconf files. Unless the ``--no-backup`` option is
  given, copies of the certificates are made.
- Instance creations now support the use of opportunistic locking,
  potentially speeding up the (parallel) creation of multiple instances.
  This feature is currently only available via the :doc:`RAPI
  <rapi>` interface and when an instance allocator is used. If the
  ``opportunistic_locking`` parameter is set the opcode will try to
  acquire as many locks as possible, but will not wait for any locks
  held by other opcodes. If not enough resources can be found to
  allocate the instance, the temporary error code
  :pyeval:`errors.ECODE_TEMP_NORES` is returned. The operation can be
  retried thereafter, with or without opportunistic locking.
- New experimental linux-ha resource scripts.
- Restricted-commands support: ganeti can now be asked (via command line
  or rapi) to perform commands on a node. These are passed via ganeti
  RPC rather than ssh. This functionality is restricted to commands
  specified on the ``$sysconfdir/ganeti/restricted-commands`` for security
  reasons. The file is not copied automatically.


Misc changes
~~~~~~~~~~~~

- Diskless instances are now externally mirrored (Issue 237). This for
  now has only been tested in conjunction with explicit target nodes for
  migration/failover.
- Queries not needing locks or RPC access to the node can now be
  performed by the confd daemon, making them independent from jobs, and
  thus faster to execute. This is selectable at configure time.
- The functionality for allocating multiple instances at once has been
  overhauled and is now also available through :doc:`RAPI <rapi>`.

There are no significant changes from version 2.7.0~rc3.


Version 2.7.0 rc3
-----------------

*(Released Tue, 25 Jun 2013)*

- Fix permissions on the confd query socket (Issue 477)
- Fix permissions on the job archive dir (Issue 498)
- Fix handling of an internal exception in replace-disks (Issue 472)
- Fix gnt-node info handling of shortened names (Issue 497)
- Fix gnt-instance grow-disk when wiping is enabled
- Documentation improvements, and support for newer pandoc
- Fix hspace honoring ipolicy for disks (Issue 484)
- Improve handling of the ``kvm_extra`` HV parameter


Version 2.7.0 rc2
-----------------

*(Released Fri, 24 May 2013)*

- ``devel/upload`` now works when ``/var/run`` on the target nodes is a
  symlink.
- Disks added through ``gnt-instance modify`` or created through
  ``gnt-instance recreate-disks`` are wiped, if the
  ``prealloc_wipe_disks`` flag is set.
- If wiping newly created disks fails, the disks are removed. Also,
  partial failures in creating disks through ``gnt-instance modify``
  triggers a cleanup of the partially-created disks.
- Removing the master IP address doesn't fail if the address has been
  already removed.
- Fix ownership of the OS log dir
- Workaround missing SO_PEERCRED constant (Issue 191)


Version 2.7.0 rc1
-----------------

*(Released Fri, 3 May 2013)*

This was the first release candidate of the 2.7 series. Since beta3:

- Fix kvm compatibility with qemu 1.4 (Issue 389)
- Documentation updates (admin guide, upgrade notes, install
  instructions) (Issue 372)
- Fix gnt-group list nodes and instances count (Issue 436)
- Fix compilation without non-mandatory libraries (Issue 441)
- Fix xen-hvm hypervisor forcing nics to type 'ioemu' (Issue 247)
- Make confd logging more verbose at INFO level (Issue 435)
- Improve "networks" documentation in :manpage:`gnt-instance(8)`
- Fix failure path for instance storage type conversion (Issue 229)
- Update htools text backend documentation
- Improve the renew-crypto section of :manpage:`gnt-cluster(8)`
- Disable inter-cluster instance move for file-based instances, because
  it is dependant on instance export, which is not supported for
  file-based instances. (Issue 414)
- Fix gnt-job crashes on non-ascii characters (Issue 427)
- Fix volume group checks on non-vm-capable nodes (Issue 432)


Version 2.7.0 beta3
-------------------

*(Released Mon, 22 Apr 2013)*

This was the third beta release of the 2.7 series. Since beta2:

- Fix hail to verify disk instance policies on a per-disk basis (Issue 418).
- Fix data loss on wrong usage of ``gnt-instance move``
- Properly export errors in confd-based job queries
- Add ``users-setup`` tool
- Fix iallocator protocol to report 0 as a disk size for diskless
  instances. This avoids hail breaking when a diskless instance is
  present.
- Fix job queue directory permission problem that made confd job queries
  fail. This requires running an ``ensure-dirs --full-run`` on upgrade
  for access to archived jobs (Issue 406).
- Limit the sizes of networks supported by ``gnt-network`` to something
  between a ``/16`` and a ``/30`` to prevent memory bloat and crashes.
- Fix bugs in instance disk template conversion
- Fix GHC 7 compatibility
- Fix ``burnin`` install path (Issue 426).
- Allow very small disk grows (Issue 347).
- Fix a ``ganeti-noded`` memory bloat introduced in 2.5, by making sure
  that noded doesn't import masterd code (Issue 419).
- Make sure the default metavg at cluster init is the same as the vg, if
  unspecified (Issue 358).
- Fix cleanup of partially created disks (part of Issue 416)


Version 2.7.0 beta2
-------------------

*(Released Tue, 2 Apr 2013)*

This was the second beta release of the 2.7 series. Since beta1:

- Networks no longer have a "type" slot, since this information was
  unused in Ganeti: instead of it tags should be used.
- The rapi client now has a ``target_node`` option to MigrateInstance.
- Fix early exit return code for hbal (Issue 386).
- Fix ``gnt-instance migrate/failover -n`` (Issue 396).
- Fix ``rbd showmapped`` output parsing (Issue 312).
- Networks are now referenced indexed by UUID, rather than name. This
  will require running cfgupgrade, from 2.7.0beta1, if networks are in
  use.
- The OS environment now includes network information.
- Deleting of a network is now disallowed if any instance nic is using
  it, to prevent dangling references.
- External storage is now documented in man pages.
- The exclusive_storage flag can now only be set at nodegroup level.
- Hbal can now submit an explicit priority with its jobs.
- Many network related locking fixes.
- Bump up the required pylint version to 0.25.1.
- Fix the ``no_remember`` option in RAPI client.
- Many ipolicy related tests, qa, and fixes.
- Many documentation improvements and fixes.
- Fix building with ``--disable-file-storage``.
- Fix ``-q`` option in htools, which was broken if passed more than
  once.
- Some haskell/python interaction improvements and fixes.
- Fix iallocator in case of missing LVM storage.
- Fix confd config load in case of ``--no-lvm-storage``.
- The confd/query functionality is now mentioned in the security
  documentation.


Version 2.7.0 beta1
-------------------

*(Released Wed, 6 Feb 2013)*

This was the first beta release of the 2.7 series. All important changes
are listed in the latest 2.7 entry.


Version 2.6.2
-------------

*(Released Fri, 21 Dec 2012)*

Important behaviour change: hbal won't rebalance anymore instances which
have the ``auto_balance`` attribute set to false. This was the intention
all along, but until now it only skipped those from the N+1 memory
reservation (DRBD-specific).

A significant number of bug fixes in this release:

- Fixed disk adoption interaction with ipolicy checks.
- Fixed networking issues when instances are started, stopped or
  migrated, by forcing the tap device's MAC prefix to "fe" (issue 217).
- Fixed the warning in cluster verify for shared storage instances not
  being redundant.
- Fixed removal of storage directory on shared file storage (issue 262).
- Fixed validation of LVM volume group name in OpClusterSetParams
  (``gnt-cluster modify``) (issue 285).
- Fixed runtime memory increases (``gnt-instance modify -m``).
- Fixed live migration under Xen's ``xl`` mode.
- Fixed ``gnt-instance console`` with ``xl``.
- Fixed building with newer Haskell compiler/libraries.
- Fixed PID file writing in Haskell daemons (confd); this prevents
  restart issues if confd was launched manually (outside of
  ``daemon-util``) while another copy of it was running
- Fixed a type error when doing live migrations with KVM (issue 297) and
  the error messages for failing migrations have been improved.
- Fixed opcode validation for the out-of-band commands (``gnt-node
  power``).
- Fixed a type error when unsetting OS hypervisor parameters (issue
  311); now it's possible to unset all OS-specific hypervisor
  parameters.
- Fixed the ``dry-run`` mode for many operations: verification of
  results was over-zealous but didn't take into account the ``dry-run``
  operation, resulting in "wrong" failures.
- Fixed bash completion in ``gnt-job list`` when the job queue has
  hundreds of entries; especially with older ``bash`` versions, this
  results in significant CPU usage.

And lastly, a few other improvements have been made:

- Added option to force master-failover without voting (issue 282).
- Clarified error message on lock conflict (issue 287).
- Logging of newly submitted jobs has been improved (issue 290).
- Hostname checks have been made uniform between instance rename and
  create (issue 291).
- The ``--submit`` option is now supported by ``gnt-debug delay``.
- Shutting down the master daemon by sending SIGTERM now stops it from
  processing jobs waiting for locks; instead, those jobs will be started
  once again after the master daemon is started the next time (issue
  296).
- Support for Xen's ``xl`` program has been improved (besides the fixes
  above).
- Reduced logging noise in the Haskell confd daemon (only show one log
  entry for each config reload, instead of two).
- Several man page updates and typo fixes.


Version 2.6.1
-------------

*(Released Fri, 12 Oct 2012)*

A small bugfix release. Among the bugs fixed:

- Fixed double use of ``PRIORITY_OPT`` in ``gnt-node migrate``, that
  made the command unusable.
- Commands that issue many jobs don't fail anymore just because some jobs
  take so long that other jobs are archived.
- Failures during ``gnt-instance reinstall`` are reflected by the exit
  status.
- Issue 190 fixed. Check for DRBD in cluster verify is enabled only when
  DRBD is enabled.
- When ``always_failover`` is set, ``--allow-failover`` is not required
  in migrate commands anymore.
- ``bash_completion`` works even if extglob is disabled.
- Fixed bug with locks that made failover for RDB-based instances fail.
- Fixed bug in non-mirrored instance allocation that made Ganeti choose
  a random node instead of one based on the allocator metric.
- Support for newer versions of pylint and pep8.
- Hail doesn't fail anymore when trying to add an instance of type
  ``file``, ``sharedfile`` or ``rbd``.
- Added new Makefile target to rebuild the whole distribution, so that
  all files are included.


Version 2.6.0
-------------

*(Released Fri, 27 Jul 2012)*


.. attention:: The ``LUXI`` protocol has been made more consistent
   regarding its handling of command arguments. This, however, leads to
   incompatibility issues with previous versions. Please ensure that you
   restart Ganeti daemons soon after the upgrade, otherwise most
   ``LUXI`` calls (job submission, setting/resetting the drain flag,
   pausing/resuming the watcher, cancelling and archiving jobs, querying
   the cluster configuration) will fail.


New features
~~~~~~~~~~~~

Instance run status
+++++++++++++++++++

The current ``admin_up`` field, which used to denote whether an instance
should be running or not, has been removed. Instead, ``admin_state`` is
introduced, with 3 possible values -- ``up``, ``down`` and ``offline``.

The rational behind this is that an instance being “down” can have
different meanings:

- it could be down during a reboot
- it could be temporarily be down for a reinstall
- or it could be down because it is deprecated and kept just for its
  disk

The previous Boolean state was making it difficult to do capacity
calculations: should Ganeti reserve memory for a down instance? Now, the
tri-state field makes it clear:

- in ``up`` and ``down`` state, all resources are reserved for the
  instance, and it can be at any time brought up if it is down
- in ``offline`` state, only disk space is reserved for it, but not
  memory or CPUs

The field can have an extra use: since the transition between ``up`` and
``down`` and vice-versus is done via ``gnt-instance start/stop``, but
transition between ``offline`` and ``down`` is done via ``gnt-instance
modify``, it is possible to given different rights to users. For
example, owners of an instance could be allowed to start/stop it, but
not transition it out of the offline state.

Instance policies and specs
+++++++++++++++++++++++++++

In previous Ganeti versions, an instance creation request was not
limited on the minimum size and on the maximum size just by the cluster
resources. As such, any policy could be implemented only in third-party
clients (RAPI clients, or shell wrappers over ``gnt-*``
tools). Furthermore, calculating cluster capacity via ``hspace`` again
required external input with regards to instance sizes.

In order to improve these workflows and to allow for example better
per-node group differentiation, we introduced instance specs, which
allow declaring:

- minimum instance disk size, disk count, memory size, cpu count
- maximum values for the above metrics
- and “standard” values (used in ``hspace`` to calculate the standard
  sized instances)

The minimum/maximum values can be also customised at node-group level,
for example allowing more powerful hardware to support bigger instance
memory sizes.

Beside the instance specs, there are a few other settings belonging to
the instance policy framework. It is possible now to customise, per
cluster and node-group:

- the list of allowed disk templates
- the maximum ratio of VCPUs per PCPUs (to control CPU oversubscription)
- the maximum ratio of instance to spindles (see below for more
  information) for local storage

All these together should allow all tools that talk to Ganeti to know
what are the ranges of allowed values for instances and the
over-subscription that is allowed.

For the VCPU/PCPU ratio, we already have the VCPU configuration from the
instance configuration, and the physical CPU configuration from the
node. For the spindle ratios however, we didn't track before these
values, so new parameters have been added:

- a new node parameter ``spindle_count``, defaults to 1, customisable at
  node group or node level
- at new backend parameter (for instances), ``spindle_use`` defaults to 1

Note that spindles in this context doesn't need to mean actual
mechanical hard-drives; it's just a relative number for both the node
I/O capacity and instance I/O consumption.

Instance migration behaviour
++++++++++++++++++++++++++++

While live-migration is in general desirable over failover, it is
possible that for some workloads it is actually worse, due to the
variable time of the “suspend” phase during live migration.

To allow the tools to work consistently over such instances (without
having to hard-code instance names), a new backend parameter
``always_failover`` has been added to control the migration/failover
behaviour. When set to True, all migration requests for an instance will
instead fall-back to failover.

Instance memory ballooning
++++++++++++++++++++++++++

Initial support for memory ballooning has been added. The memory for an
instance is no longer fixed (backend parameter ``memory``), but instead
can vary between minimum and maximum values (backend parameters
``minmem`` and ``maxmem``). Currently we only change an instance's
memory when:

- live migrating or failing over and instance and the target node
  doesn't have enough memory
- user requests changing the memory via ``gnt-instance modify
  --runtime-memory``

Instance CPU pinning
++++++++++++++++++++

In order to control the use of specific CPUs by instance, support for
controlling CPU pinning has been added for the Xen, HVM and LXC
hypervisors. This is controlled by a new hypervisor parameter
``cpu_mask``; details about possible values for this are in the
:manpage:`gnt-instance(8)`. Note that use of the most specific (precise
VCPU-to-CPU mapping) form will work well only when all nodes in your
cluster have the same amount of CPUs.

Disk parameters
+++++++++++++++

Another area in which Ganeti was not customisable were the parameters
used for storage configuration, e.g. how many stripes to use for LVM,
DRBD resync configuration, etc.

To improve this area, we've added disks parameters, which are
customisable at cluster and node group level, and which allow to
specify various parameters for disks (DRBD has the most parameters
currently), for example:

- DRBD resync algorithm and parameters (e.g. speed)
- the default VG for meta-data volumes for DRBD
- number of stripes for LVM (plain disk template)
- the RBD pool

These parameters can be modified via ``gnt-cluster modify -D …`` and
``gnt-group modify -D …``, and are used at either instance creation (in
case of LVM stripes, for example) or at disk “activation” time
(e.g. resync speed).

Rados block device support
++++++++++++++++++++++++++

A Rados (http://ceph.com/wiki/Rbd) storage backend has been added,
denoted by the ``rbd`` disk template type. This is considered
experimental, feedback is welcome. For details on configuring it, see
the :doc:`install` document and the :manpage:`gnt-cluster(8)` man page.

Master IP setup
+++++++++++++++

The existing master IP functionality works well only in simple setups (a
single network shared by all nodes); however, if nodes belong to
different networks, then the ``/32`` setup and lack of routing
information is not enough.

To allow the master IP to function well in more complex cases, the
system was reworked as follows:

- a master IP netmask setting has been added
- the master IP activation/turn-down code was moved from the node daemon
  to a separate script
- whether to run the Ganeti-supplied master IP script or a user-supplied
  on is a ``gnt-cluster init`` setting

Details about the location of the standard and custom setup scripts are
in the man page :manpage:`gnt-cluster(8)`; for information about the
setup script protocol, look at the Ganeti-supplied script.

SPICE support
+++++++++++++

The `SPICE <http://www.linux-kvm.org/page/SPICE>`_ support has been
improved.

It is now possible to use TLS-protected connections, and when renewing
or changing the cluster certificates (via ``gnt-cluster renew-crypto``,
it is now possible to specify spice or spice CA certificates. Also, it
is possible to configure a password for SPICE sessions via the
hypervisor parameter ``spice_password_file``.

There are also new parameters to control the compression and streaming
options (e.g. ``spice_image_compression``, ``spice_streaming_video``,
etc.). For details, see the man page :manpage:`gnt-instance(8)` and look
for the spice parameters.

Lastly, it is now possible to see the SPICE connection information via
``gnt-instance console``.

OVF converter
+++++++++++++

A new tool (``tools/ovfconverter``) has been added that supports
conversion between Ganeti and the `Open Virtualization Format
<http://en.wikipedia.org/wiki/Open_Virtualization_Format>`_ (both to and
from).

This relies on the ``qemu-img`` tool to convert the disk formats, so the
actual compatibility with other virtualization solutions depends on it.

Confd daemon changes
++++++++++++++++++++

The configuration query daemon (``ganeti-confd``) is now optional, and
has been rewritten in Haskell; whether to use the daemon at all, use the
Python (default) or the Haskell version is selectable at configure time
via the ``--enable-confd`` parameter, which can take one of the
``haskell``, ``python`` or ``no`` values. If not used, disabling the
daemon will result in a smaller footprint; for larger systems, we
welcome feedback on the Haskell version which might become the default
in future versions.

If you want to use ``gnt-node list-drbd`` you need to have the Haskell
daemon running. The Python version doesn't implement the new call.


User interface changes
~~~~~~~~~~~~~~~~~~~~~~

We have replaced the ``--disks`` option of ``gnt-instance
replace-disks`` with a more flexible ``--disk`` option, which allows
adding and removing disks at arbitrary indices (Issue 188). Furthermore,
disk size and mode can be changed upon recreation (via ``gnt-instance
recreate-disks``, which accepts the same ``--disk`` option).

As many people are used to a ``show`` command, we have added that as an
alias to ``info`` on all ``gnt-*`` commands.

The ``gnt-instance grow-disk`` command has a new mode in which it can
accept the target size of the disk, instead of the delta; this can be
more safe since two runs in absolute mode will be idempotent, and
sometimes it's also easier to specify the desired size directly.

Also the handling of instances with regard to offline secondaries has
been improved. Instance operations should not fail because one of it's
secondary nodes is offline, even though it's safe to proceed.

A new command ``list-drbd`` has been added to the ``gnt-node`` script to
support debugging of DRBD issues on nodes. It provides a mapping of DRBD
minors to instance name.

API changes
~~~~~~~~~~~

RAPI coverage has improved, with (for example) new resources for
recreate-disks, node power-cycle, etc.

Compatibility
~~~~~~~~~~~~~

There is partial support for ``xl`` in the Xen hypervisor; feedback is
welcome.

Python 2.7 is better supported, and after Ganeti 2.6 we will investigate
whether to still support Python 2.4 or move to Python 2.6 as minimum
required version.

Support for Fedora has been slightly improved; the provided example
init.d script should work better on it and the INSTALL file should
document the needed dependencies.

Internal changes
~~~~~~~~~~~~~~~~

The deprecated ``QueryLocks`` LUXI request has been removed. Use
``Query(what=QR_LOCK, ...)`` instead.

The LUXI requests :pyeval:`luxi.REQ_QUERY_JOBS`,
:pyeval:`luxi.REQ_QUERY_INSTANCES`, :pyeval:`luxi.REQ_QUERY_NODES`,
:pyeval:`luxi.REQ_QUERY_GROUPS`, :pyeval:`luxi.REQ_QUERY_EXPORTS` and
:pyeval:`luxi.REQ_QUERY_TAGS` are deprecated and will be removed in a
future version. :pyeval:`luxi.REQ_QUERY` should be used instead.

RAPI client: ``CertificateError`` now derives from
``GanetiApiError``. This should make it more easy to handle Ganeti
errors.

Deprecation warnings due to PyCrypto/paramiko import in
``tools/setup-ssh`` have been silenced, as usually they are safe; please
make sure to run an up-to-date paramiko version, if you use this tool.

The QA scripts now depend on Python 2.5 or above (the main code base
still works with Python 2.4).

The configuration file (``config.data``) is now written without
indentation for performance reasons; if you want to edit it, it can be
re-formatted via ``tools/fmtjson``.

A number of bugs has been fixed in the cluster merge tool.

``x509`` certification verification (used in import-export) has been
changed to allow the same clock skew as permitted by the cluster
verification. This will remove some rare but hard to diagnose errors in
import-export.


Version 2.6.0 rc4
-----------------

*(Released Thu, 19 Jul 2012)*

Very few changes from rc4 to the final release, only bugfixes:

- integrated fixes from release 2.5.2 (fix general boot flag for KVM
  instance, fix CDROM booting for KVM instances)
- fixed node group modification of node parameters
- fixed issue in LUClusterVerifyGroup with multi-group clusters
- fixed generation of bash completion to ensure a stable ordering
- fixed a few typos


Version 2.6.0 rc3
-----------------

*(Released Fri, 13 Jul 2012)*

Third release candidate for 2.6. The following changes were done from
rc3 to rc4:

- Fixed ``UpgradeConfig`` w.r.t. to disk parameters on disk objects.
- Fixed an inconsistency in the LUXI protocol with the provided
  arguments (NOT backwards compatible)
- Fixed a bug with node groups ipolicy where ``min`` was greater than
  the cluster ``std`` value
- Implemented a new ``gnt-node list-drbd`` call to list DRBD minors for
  easier instance debugging on nodes (requires ``hconfd`` to work)


Version 2.6.0 rc2
-----------------

*(Released Tue, 03 Jul 2012)*

Second release candidate for 2.6. The following changes were done from
rc2 to rc3:

- Fixed ``gnt-cluster verify`` regarding ``master-ip-script`` on non
  master candidates
- Fixed a RAPI regression on missing beparams/memory
- Fixed redistribution of files on offline nodes
- Added possibility to run activate-disks even though secondaries are
  offline. With this change it relaxes also the strictness on some other
  commands which use activate disks internally:
  * ``gnt-instance start|reboot|rename|backup|export``
- Made it possible to remove safely an instance if its secondaries are
  offline
- Made it possible to reinstall even though secondaries are offline


Version 2.6.0 rc1
-----------------

*(Released Mon, 25 Jun 2012)*

First release candidate for 2.6. The following changes were done from
rc1 to rc2:

- Fixed bugs with disk parameters and ``rbd`` templates as well as
  ``instance_os_add``
- Made ``gnt-instance modify`` more consistent regarding new NIC/Disk
  behaviour. It supports now the modify operation
- ``hcheck`` implemented to analyze cluster health and possibility of
  improving health by rebalance
- ``hbal`` has been improved in dealing with split instances


Version 2.6.0 beta2
-------------------

*(Released Mon, 11 Jun 2012)*

Second beta release of 2.6. The following changes were done from beta2
to rc1:

- Fixed ``daemon-util`` with non-root user models
- Fixed creation of plain instances with ``--no-wait-for-sync``
- Fix wrong iv_names when running ``cfgupgrade``
- Export more information in RAPI group queries
- Fixed bug when changing instance network interfaces
- Extended burnin to do NIC changes
- query: Added ``<``, ``>``, ``<=``, ``>=`` comparison operators
- Changed default for DRBD barriers
- Fixed DRBD error reporting for syncer rate
- Verify the options on disk parameters

And of course various fixes to documentation and improved unittests and
QA.


Version 2.6.0 beta1
-------------------

*(Released Wed, 23 May 2012)*

First beta release of 2.6. The following changes were done from beta1 to
beta2:

- integrated patch for distributions without ``start-stop-daemon``
- adapted example init.d script to work on Fedora
- fixed log handling in Haskell daemons
- adapted checks in the watcher for pycurl linked against libnss
- add partial support for ``xl`` instead of ``xm`` for Xen
- fixed a type issue in cluster verification
- fixed ssconf handling in the Haskell code (was breaking confd in IPv6
  clusters)

Plus integrated fixes from the 2.5 branch:

- fixed ``kvm-ifup`` to use ``/bin/bash``
- fixed parallel build failures
- KVM live migration when using a custom keymap


Version 2.5.2
-------------

*(Released Tue, 24 Jul 2012)*

A small bugfix release, with no new features:

- fixed bash-isms in kvm-ifup, for compatibility with systems which use a
  different default shell (e.g. Debian, Ubuntu)
- fixed KVM startup and live migration with a custom keymap (fixes Issue
  243 and Debian bug #650664)
- fixed compatibility with KVM versions that don't support multiple boot
  devices (fixes Issue 230 and Debian bug #624256)

Additionally, a few fixes were done to the build system (fixed parallel
build failures) and to the unittests (fixed race condition in test for
FileID functions, and the default enable/disable mode for QA test is now
customisable).


Version 2.5.1
-------------

*(Released Fri, 11 May 2012)*

A small bugfix release.

The main issues solved are on the topic of compatibility with newer LVM
releases:

- fixed parsing of ``lv_attr`` field
- adapted to new ``vgreduce --removemissing`` behaviour where sometimes
  the ``--force`` flag is needed

Also on the topic of compatibility, ``tools/lvmstrap`` has been changed
to accept kernel 3.x too (was hardcoded to 2.6.*).

A regression present in 2.5.0 that broke handling (in the gnt-* scripts)
of hook results and that also made display of other errors suboptimal
was fixed; the code behaves now like 2.4 and earlier.

Another change in 2.5, the cleanup of the OS scripts environment, is too
aggressive: it removed even the ``PATH`` variable, which requires the OS
scripts to *always* need to export it. Since this is a bit too strict,
we now export a minimal PATH, the same that we export for hooks.

The fix for issue 201 (Preserve bridge MTU in KVM ifup script) was
integrated into this release.

Finally, a few other miscellaneous changes were done (no new features,
just small improvements):

- Fix ``gnt-group --help`` display
- Fix hardcoded Xen kernel path
- Fix grow-disk handling of invalid units
- Update synopsis for ``gnt-cluster repair-disk-sizes``
- Accept both PUT and POST in noded (makes future upgrade to 2.6 easier)


Version 2.5.0
-------------

*(Released Thu, 12 Apr 2012)*

Incompatible/important changes and bugfixes
~~~~~~~~~~~~~~~~~~~~~~~~~~~~~~~~~~~~~~~~~~~

- The default of the ``/2/instances/[instance_name]/rename`` RAPI
  resource's ``ip_check`` parameter changed from ``True`` to ``False``
  to match the underlying LUXI interface.
- The ``/2/nodes/[node_name]/evacuate`` RAPI resource was changed to use
  body parameters, see :doc:`RAPI documentation <rapi>`. The server does
  not maintain backwards-compatibility as the underlying operation
  changed in an incompatible way. The RAPI client can talk to old
  servers, but it needs to be told so as the return value changed.
- When creating file-based instances via RAPI, the ``file_driver``
  parameter no longer defaults to ``loop`` and must be specified.
- The deprecated ``bridge`` NIC parameter is no longer supported. Use
  ``link`` instead.
- Support for the undocumented and deprecated RAPI instance creation
  request format version 0 has been dropped. Use version 1, supported
  since Ganeti 2.1.3 and :doc:`documented <rapi>`, instead.
- Pyparsing 1.4.6 or above is required, see :doc:`installation
  documentation <install>`.
- The "cluster-verify" hooks are now executed per group by the
  ``OP_CLUSTER_VERIFY_GROUP`` opcode. This maintains the same behavior
  if you just run ``gnt-cluster verify``, which generates one opcode per
  group.
- The environment as passed to the OS scripts is cleared, and thus no
  environment variables defined in the node daemon's environment will be
  inherited by the scripts.
- The :doc:`iallocator <iallocator>` mode ``multi-evacuate`` has been
  deprecated.
- :doc:`New iallocator modes <design-multi-reloc>` have been added to
  support operations involving multiple node groups.
- Offline nodes are ignored when failing over an instance.
- Support for KVM version 1.0, which changed the version reporting format
  from 3 to 2 digits.
- TCP/IP ports used by DRBD disks are returned to a pool upon instance
  removal.
- ``Makefile`` is now compatible with Automake 1.11.2
- Includes all bugfixes made in the 2.4 series

New features
~~~~~~~~~~~~

- The ganeti-htools project has been merged into the ganeti-core source
  tree and will be built as part of Ganeti (see :doc:`install-quick`).
- Implemented support for :doc:`shared storage <design-shared-storage>`.
- Add support for disks larger than 2 TB in ``lvmstrap`` by supporting
  GPT-style partition tables (requires `parted
  <http://www.gnu.org/s/parted/>`_).
- Added support for floppy drive and 2nd CD-ROM drive in KVM hypervisor.
- Allowed adding tags on instance creation.
- Export instance tags to hooks (``INSTANCE_TAGS``, see :doc:`hooks`)
- Allow instances to be started in a paused state, enabling the user to
  see the complete console output on boot using the console.
- Added new hypervisor flag to control default reboot behaviour
  (``reboot_behavior``).
- Added support for KVM keymaps (hypervisor parameter ``keymap``).
- Improved out-of-band management support:

  - Added ``gnt-node health`` command reporting the health status of
    nodes.
  - Added ``gnt-node power`` command to manage power status of nodes.
  - Added command for emergency power-off (EPO), ``gnt-cluster epo``.

- Instance migration can fall back to failover if instance is not
  running.
- Filters can be used when listing nodes, instances, groups and locks;
  see :manpage:`ganeti(7)` manpage.
- Added post-execution status as variables to :doc:`hooks <hooks>`
  environment.
- Instance tags are exported/imported together with the instance.
- When given an explicit job ID, ``gnt-job info`` will work for archived
  jobs.
- Jobs can define dependencies on other jobs (not yet supported via
  RAPI or command line, but used by internal commands and usable via
  LUXI).

  - Lock monitor (``gnt-debug locks``) shows jobs waiting for
    dependencies.

- Instance failover is now available as a RAPI resource
  (``/2/instances/[instance_name]/failover``).
- ``gnt-instance info`` defaults to static information if primary node
  is offline.
- Opcodes have a new ``comment`` attribute.
- Added basic SPICE support to KVM hypervisor.
- ``tools/ganeti-listrunner`` allows passing of arguments to executable.

Node group improvements
~~~~~~~~~~~~~~~~~~~~~~~

- ``gnt-cluster verify`` has been modified to check groups separately,
  thereby improving performance.
- Node group support has been added to ``gnt-cluster verify-disks``,
  which now operates per node group.
- Watcher has been changed to work better with node groups.

  - One process and state file per node group.
  - Slow watcher in one group doesn't block other group's watcher.

- Added new command, ``gnt-group evacuate``, to move all instances in a
  node group to other groups.
- Added ``gnt-instance change-group`` to move an instance to another
  node group.
- ``gnt-cluster command`` and ``gnt-cluster copyfile`` now support
  per-group operations.
- Node groups can be tagged.
- Some operations switch from an exclusive to a shared lock as soon as
  possible.
- Instance's primary and secondary nodes' groups are now available as
  query fields (``pnode.group``, ``pnode.group.uuid``, ``snodes.group``
  and ``snodes.group.uuid``).

Misc
~~~~

- Numerous updates to documentation and manpages.

  - :doc:`RAPI <rapi>` documentation now has detailed parameter
    descriptions.
  - Some opcode/job results are now also documented, see :doc:`RAPI
    <rapi>`.

- A lockset's internal lock is now also visible in lock monitor.
- Log messages from job queue workers now contain information about the
  opcode they're processing.
- ``gnt-instance console`` no longer requires the instance lock.
- A short delay when waiting for job changes reduces the number of LUXI
  requests significantly.
- DRBD metadata volumes are overwritten with zeros during disk creation.
- Out-of-band commands no longer acquire the cluster lock in exclusive
  mode.
- ``devel/upload`` now uses correct permissions for directories.


Version 2.5.0 rc6
-----------------

*(Released Fri, 23 Mar 2012)*

This was the sixth release candidate of the 2.5 series.


Version 2.5.0 rc5
-----------------

*(Released Mon, 9 Jan 2012)*

This was the fifth release candidate of the 2.5 series.


Version 2.5.0 rc4
-----------------

*(Released Thu, 27 Oct 2011)*

This was the fourth release candidate of the 2.5 series.


Version 2.5.0 rc3
-----------------

*(Released Wed, 26 Oct 2011)*

This was the third release candidate of the 2.5 series.


Version 2.5.0 rc2
-----------------

*(Released Tue, 18 Oct 2011)*

This was the second release candidate of the 2.5 series.


Version 2.5.0 rc1
-----------------

*(Released Tue, 4 Oct 2011)*

This was the first release candidate of the 2.5 series.


Version 2.5.0 beta3
-------------------

*(Released Wed, 31 Aug 2011)*

This was the third beta release of the 2.5 series.


Version 2.5.0 beta2
-------------------

*(Released Mon, 22 Aug 2011)*

This was the second beta release of the 2.5 series.


Version 2.5.0 beta1
-------------------

*(Released Fri, 12 Aug 2011)*

This was the first beta release of the 2.5 series.


Version 2.4.5
-------------

*(Released Thu, 27 Oct 2011)*

- Fixed bug when parsing command line parameter values ending in
  backslash
- Fixed assertion error after unclean master shutdown
- Disable HTTP client pool for RPC, significantly reducing memory usage
  of master daemon
- Fixed queue archive creation with wrong permissions


Version 2.4.4
-------------

*(Released Tue, 23 Aug 2011)*

Small bug-fixes:

- Fixed documentation for importing with ``--src-dir`` option
- Fixed a bug in ``ensure-dirs`` with queue/archive permissions
- Fixed a parsing issue with DRBD 8.3.11 in the Linux kernel


Version 2.4.3
-------------

*(Released Fri, 5 Aug 2011)*

Many bug-fixes and a few small features:

- Fixed argument order in ``ReserveLV`` and ``ReserveMAC`` which caused
  issues when you tried to add an instance with two MAC addresses in one
  request
- KVM: fixed per-instance stored UID value
- KVM: configure bridged NICs at migration start
- KVM: Fix a bug where instance will not start with never KVM versions
  (>= 0.14)
- Added OS search path to ``gnt-cluster info``
- Fixed an issue with ``file_storage_dir`` where you were forced to
  provide an absolute path, but the documentation states it is a
  relative path, the documentation was right
- Added a new parameter to instance stop/start called ``--no-remember``
  that will make the state change to not be remembered
- Implemented ``no_remember`` at RAPI level
- Improved the documentation
- Node evacuation: don't call IAllocator if node is already empty
- Fixed bug in DRBD8 replace disks on current nodes
- Fixed bug in recreate-disks for DRBD instances
- Moved assertion checking locks in ``gnt-instance replace-disks``
  causing it to abort with not owning the right locks for some situation
- Job queue: Fixed potential race condition when cancelling queued jobs
- Fixed off-by-one bug in job serial generation
- ``gnt-node volumes``: Fix instance names
- Fixed aliases in bash completion
- Fixed a bug in reopening log files after being sent a SIGHUP
- Added a flag to burnin to allow specifying VCPU count
- Bugfixes to non-root Ganeti configuration


Version 2.4.2
-------------

*(Released Thu, 12 May 2011)*

Many bug-fixes and a few new small features:

- Fixed a bug related to log opening failures
- Fixed a bug in instance listing with orphan instances
- Fixed a bug which prevented resetting the cluster-level node parameter
  ``oob_program`` to the default
- Many fixes related to the ``cluster-merge`` tool
- Fixed a race condition in the lock monitor, which caused failures
  during (at least) creation of many instances in parallel
- Improved output for gnt-job info
- Removed the quiet flag on some ssh calls which prevented debugging
  failures
- Improved the N+1 failure messages in cluster verify by actually
  showing the memory values (needed and available)
- Increased lock attempt timeouts so that when executing long operations
  (e.g. DRBD replace-disks) other jobs do not enter 'blocking acquire'
  too early and thus prevent the use of the 'fair' mechanism
- Changed instance query data (``gnt-instance info``) to not acquire
  locks unless needed, thus allowing its use on locked instance if only
  static information is asked for
- Improved behaviour with filesystems that do not support rename on an
  opened file
- Fixed the behaviour of ``prealloc_wipe_disks`` cluster parameter which
  kept locks on all nodes during the wipe, which is unneeded
- Fixed ``gnt-watcher`` handling of errors during hooks execution
- Fixed bug in ``prealloc_wipe_disks`` with small disk sizes (less than
  10GiB) which caused the wipe to fail right at the end in some cases
- Fixed master IP activation when doing master failover with no-voting
- Fixed bug in ``gnt-node add --readd`` which allowed the re-adding of
  the master node itself
- Fixed potential data-loss in under disk full conditions, where Ganeti
  wouldn't check correctly the return code and would consider
  partially-written files 'correct'
- Fixed bug related to multiple VGs and DRBD disk replacing
- Added new disk parameter ``metavg`` that allows placement of the meta
  device for DRBD in a different volume group
- Fixed error handling in the node daemon when the system libc doesn't
  have major number 6 (i.e. if ``libc.so.6`` is not the actual libc)
- Fixed lock release during replace-disks, which kept cluster-wide locks
  when doing disk replaces with an iallocator script
- Added check for missing bridges in cluster verify
- Handle EPIPE errors while writing to the terminal better, so that
  piping the output to e.g. ``less`` doesn't cause a backtrace
- Fixed rare case where a ^C during Luxi calls could have been
  interpreted as server errors, instead of simply terminating
- Fixed a race condition in LUGroupAssignNodes (``gnt-group
  assign-nodes``)
- Added a few more parameters to the KVM hypervisor, allowing a second
  CDROM, custom disk type for CDROMs and a floppy image
- Removed redundant message in instance rename when the name is given
  already as a FQDN
- Added option to ``gnt-instance recreate-disks`` to allow creating the
  disks on new nodes, allowing recreation when the original instance
  nodes are completely gone
- Added option when converting disk templates to DRBD to skip waiting
  for the resync, in order to make the instance available sooner
- Added two new variables to the OS scripts environment (containing the
  instance's nodes)
- Made the root_path and optional parameter for the xen-pvm hypervisor,
  to allow use of ``pvgrub`` as bootloader
- Changed the instance memory modifications to only check out-of-memory
  conditions on memory increases, and turned the secondary node warnings
  into errors (they can still be overridden via ``--force``)
- Fixed the handling of a corner case when the Python installation gets
  corrupted (e.g. a bad disk) while ganeti-noded is running and we try
  to execute a command that doesn't exist
- Fixed a bug in ``gnt-instance move`` (LUInstanceMove) when the primary
  node of the instance returned failures during instance shutdown; this
  adds the option ``--ignore-consistency`` to gnt-instance move

And as usual, various improvements to the error messages, documentation
and man pages.


Version 2.4.1
-------------

*(Released Wed, 09 Mar 2011)*

Emergency bug-fix release. ``tools/cfgupgrade`` was broken and overwrote
the RAPI users file if run twice (even with ``--dry-run``).

The release fixes that bug (nothing else changed).


Version 2.4.0
-------------

*(Released Mon, 07 Mar 2011)*

Final 2.4.0 release. Just a few small fixes:

- Fixed RAPI node evacuate
- Fixed the kvm-ifup script
- Fixed internal error handling for special job cases
- Updated man page to specify the escaping feature for options


Version 2.4.0 rc3
-----------------

*(Released Mon, 28 Feb 2011)*

A critical fix for the ``prealloc_wipe_disks`` feature: it is possible
that this feature wiped the disks of the wrong instance, leading to loss
of data.

Other changes:

- Fixed title of query field containing instance name
- Expanded the glossary in the documentation
- Fixed one unittest (internal issue)


Version 2.4.0 rc2
-----------------

*(Released Mon, 21 Feb 2011)*

A number of bug fixes plus just a couple functionality changes.

On the user-visible side, the ``gnt-* list`` command output has changed
with respect to "special" field states. The current rc1 style of display
can be re-enabled by passing a new ``--verbose`` (``-v``) flag, but in
the default output mode special fields states are displayed as follows:

- Offline resource: ``*``
- Unavailable/not applicable: ``-``
- Data missing (RPC failure): ``?``
- Unknown field: ``??``

Another user-visible change is the addition of ``--force-join`` to
``gnt-node add``.

As for bug fixes:

- ``tools/cluster-merge`` has seen many fixes and is now enabled again
- Fixed regression in RAPI/instance reinstall where all parameters were
  required (instead of optional)
- Fixed ``gnt-cluster repair-disk-sizes``, was broken since Ganeti 2.2
- Fixed iallocator usage (offline nodes were not considered offline)
- Fixed ``gnt-node list`` with respect to non-vm_capable nodes
- Fixed hypervisor and OS parameter validation with respect to
  non-vm_capable nodes
- Fixed ``gnt-cluster verify`` with respect to offline nodes (mostly
  cosmetic)
- Fixed ``tools/listrunner`` with respect to agent-based usage


Version 2.4.0 rc1
-----------------

*(Released Fri,  4 Feb 2011)*

Many changes and fixes since the beta1 release. While there were some
internal changes, the code has been mostly stabilised for the RC
release.

Note: the dumb allocator was removed in this release, as it was not kept
up-to-date with the IAllocator protocol changes. It is recommended to
use the ``hail`` command from the ganeti-htools package.

Note: the 2.4 and up versions of Ganeti are not compatible with the
0.2.x branch of ganeti-htools. You need to upgrade to
ganeti-htools-0.3.0 (or later).

Regressions fixed from 2.3
~~~~~~~~~~~~~~~~~~~~~~~~~~

- Fixed the ``gnt-cluster verify-disks`` command
- Made ``gnt-cluster verify-disks`` work in parallel (as opposed to
  serially on nodes)
- Fixed disk adoption breakage
- Fixed wrong headers in instance listing for field aliases

Other bugs fixed
~~~~~~~~~~~~~~~~

- Fixed corner case in KVM handling of NICs
- Fixed many cases of wrong handling of non-vm_capable nodes
- Fixed a bug where a missing instance symlink was not possible to
  recreate with any ``gnt-*`` command (now ``gnt-instance
  activate-disks`` does it)
- Fixed the volume group name as reported by ``gnt-cluster
  verify-disks``
- Increased timeouts for the import-export code, hopefully leading to
  fewer aborts due network or instance timeouts
- Fixed bug in ``gnt-node list-storage``
- Fixed bug where not all daemons were started on cluster
  initialisation, but only at the first watcher run
- Fixed many bugs in the OOB implementation
- Fixed watcher behaviour in presence of instances with offline
  secondaries
- Fixed instance list output for instances running on the wrong node
- a few fixes to the cluster-merge tool, but it still cannot merge
  multi-node groups (currently it is not recommended to use this tool)


Improvements
~~~~~~~~~~~~

- Improved network configuration for the KVM hypervisor
- Added e1000 as a supported NIC for Xen-HVM
- Improved the lvmstrap tool to also be able to use partitions, as
  opposed to full disks
- Improved speed of disk wiping (the cluster parameter
  ``prealloc_wipe_disks``, so that it has a low impact on the total time
  of instance creations
- Added documentation for the OS parameters
- Changed ``gnt-instance deactivate-disks`` so that it can work if the
  hypervisor is not responding
- Added display of blacklisted and hidden OS information in
  ``gnt-cluster info``
- Extended ``gnt-cluster verify`` to also validate hypervisor, backend,
  NIC and node parameters, which might create problems with currently
  invalid (but undetected) configuration files, but prevents validation
  failures when unrelated parameters are modified
- Changed cluster initialisation to wait for the master daemon to become
  available
- Expanded the RAPI interface:

  - Added config redistribution resource
  - Added activation/deactivation of instance disks
  - Added export of console information

- Implemented log file reopening on SIGHUP, which allows using
  logrotate(8) for the Ganeti log files
- Added a basic OOB helper script as an example


Version 2.4.0 beta1
-------------------

*(Released Fri, 14 Jan 2011)*

User-visible
~~~~~~~~~~~~

- Fixed timezone issues when formatting timestamps
- Added support for node groups, available via ``gnt-group`` and other
  commands
- Added out-of-band framework and management, see :doc:`design
  document <design-oob>`
- Removed support for roman numbers from ``gnt-node list`` and
  ``gnt-instance list``.
- Allowed modification of master network interface via ``gnt-cluster
  modify --master-netdev``
- Accept offline secondaries while shutting down instance disks
- Added ``blockdev_prefix`` parameter to Xen PVM and HVM hypervisors
- Added support for multiple LVM volume groups
- Avoid sorting nodes for ``gnt-node list`` if specific nodes are
  requested
- Added commands to list available fields:

  - ``gnt-node list-fields``
  - ``gnt-group list-fields``
  - ``gnt-instance list-fields``

- Updated documentation and man pages

Integration
~~~~~~~~~~~

- Moved ``rapi_users`` file into separate directory, now named
  ``.../ganeti/rapi/users``, ``cfgupgrade`` moves the file and creates a
  symlink
- Added new tool for running commands on many machines,
  ``tools/ganeti-listrunner``
- Implemented more verbose result in ``OpInstanceConsole`` opcode, also
  improving the ``gnt-instance console`` output
- Allowed customisation of disk index separator at ``configure`` time
- Export node group allocation policy to :doc:`iallocator <iallocator>`
- Added support for non-partitioned md disks in ``lvmstrap``
- Added script to gracefully power off KVM instances
- Split ``utils`` module into smaller parts
- Changed query operations to return more detailed information, e.g.
  whether an information is unavailable due to an offline node. To use
  this new functionality, the LUXI call ``Query`` must be used. Field
  information is now stored by the master daemon and can be retrieved
  using ``QueryFields``. Instances, nodes and groups can also be queried
  using the new opcodes ``OpQuery`` and ``OpQueryFields`` (not yet
  exposed via RAPI). The following commands make use of this
  infrastructure change:

  - ``gnt-group list``
  - ``gnt-group list-fields``
  - ``gnt-node list``
  - ``gnt-node list-fields``
  - ``gnt-instance list``
  - ``gnt-instance list-fields``
  - ``gnt-debug locks``

Remote API
~~~~~~~~~~

- New RAPI resources (see :doc:`rapi`):

  - ``/2/modify``
  - ``/2/groups``
  - ``/2/groups/[group_name]``
  - ``/2/groups/[group_name]/assign-nodes``
  - ``/2/groups/[group_name]/modify``
  - ``/2/groups/[group_name]/rename``
  - ``/2/instances/[instance_name]/disk/[disk_index]/grow``

- RAPI changes:

  - Implemented ``no_install`` for instance creation
  - Implemented OS parameters for instance reinstallation, allowing
    use of special settings on reinstallation (e.g. for preserving data)

Misc
~~~~

- Added IPv6 support in import/export
- Pause DRBD synchronization while wiping disks on instance creation
- Updated unittests and QA scripts
- Improved network parameters passed to KVM
- Converted man pages from docbook to reStructuredText


Version 2.3.1
-------------

*(Released Mon, 20 Dec 2010)*

Released version 2.3.1~rc1 without any changes.


Version 2.3.1 rc1
-----------------

*(Released Wed, 1 Dec 2010)*

- impexpd: Disable OpenSSL compression in socat if possible (backport
  from master, commit e90739d625b, see :doc:`installation guide
  <install-quick>` for details)
- Changed unittest coverage report to exclude test scripts
- Added script to check version format


Version 2.3.0
-------------

*(Released Wed, 1 Dec 2010)*

Released version 2.3.0~rc1 without any changes.


Version 2.3.0 rc1
-----------------

*(Released Fri, 19 Nov 2010)*

A number of bugfixes and documentation updates:

- Update ganeti-os-interface documentation
- Fixed a bug related to duplicate MACs or similar items which should be
  unique
- Fix breakage in OS state modify
- Reinstall instance: disallow offline secondaries (fixes bug related to
  OS changing but reinstall failing)
- plus all the other fixes between 2.2.1 and 2.2.2


Version 2.3.0 rc0
-----------------

*(Released Tue, 2 Nov 2010)*

- Fixed clearing of the default iallocator using ``gnt-cluster modify``
- Fixed master failover race with watcher
- Fixed a bug in ``gnt-node modify`` which could lead to an inconsistent
  configuration
- Accept previously stopped instance for export with instance removal
- Simplify and extend the environment variables for instance OS scripts
- Added new node flags, ``master_capable`` and ``vm_capable``
- Added optional instance disk wiping prior during allocation. This is a
  cluster-wide option and can be set/modified using
  ``gnt-cluster {init,modify} --prealloc-wipe-disks``.
- Added IPv6 support, see :doc:`design document <design-2.3>` and
  :doc:`install-quick`
- Added a new watcher option (``--ignore-pause``)
- Added option to ignore offline node on instance start/stop
  (``--ignore-offline``)
- Allow overriding OS parameters with ``gnt-instance reinstall``
- Added ability to change node's secondary IP address using ``gnt-node
  modify``
- Implemented privilege separation for all daemons except
  ``ganeti-noded``, see ``configure`` options
- Complain if an instance's disk is marked faulty in ``gnt-cluster
  verify``
- Implemented job priorities (see ``ganeti(7)`` manpage)
- Ignore failures while shutting down instances during failover from
  offline node
- Exit daemon's bootstrap process only once daemon is ready
- Export more information via ``LUInstanceQuery``/remote API
- Improved documentation, QA and unittests
- RAPI daemon now watches ``rapi_users`` all the time and doesn't need a
  restart if the file was created or changed
- Added LUXI protocol version sent with each request and response,
  allowing detection of server/client mismatches
- Moved the Python scripts among gnt-* and ganeti-* into modules
- Moved all code related to setting up SSH to an external script,
  ``setup-ssh``
- Infrastructure changes for node group support in future versions


Version 2.2.2
-------------

*(Released Fri, 19 Nov 2010)*

A few small bugs fixed, and some improvements to the build system:

- Fix documentation regarding conversion to drbd
- Fix validation of parameters in cluster modify (``gnt-cluster modify
  -B``)
- Fix error handling in node modify with multiple changes
- Allow remote imports without checked names


Version 2.2.1
-------------

*(Released Tue, 19 Oct 2010)*

- Disable SSL session ID cache in RPC client


Version 2.2.1 rc1
-----------------

*(Released Thu, 14 Oct 2010)*

- Fix interaction between Curl/GnuTLS and the Python's HTTP server
  (thanks Apollon Oikonomopoulos!), finally allowing the use of Curl
  with GnuTLS
- Fix problems with interaction between Curl and Python's HTTP server,
  resulting in increased speed in many RPC calls
- Improve our release script to prevent breakage with older aclocal and
  Python 2.6


Version 2.2.1 rc0
-----------------

*(Released Thu, 7 Oct 2010)*

- Fixed issue 125, replace hardcoded "xenvg" in ``gnt-cluster`` with
  value retrieved from master
- Added support for blacklisted or hidden OS definitions
- Added simple lock monitor (accessible via (``gnt-debug locks``)
- Added support for -mem-path in KVM hypervisor abstraction layer
- Allow overriding instance parameters in tool for inter-cluster
  instance moves (``tools/move-instance``)
- Improved opcode summaries (e.g. in ``gnt-job list``)
- Improve consistency of OS listing by sorting it
- Documentation updates


Version 2.2.0.1
---------------

*(Released Fri, 8 Oct 2010)*

- Rebuild with a newer autotools version, to fix python 2.6 compatibility


Version 2.2.0
-------------

*(Released Mon, 4 Oct 2010)*

- Fixed regression in ``gnt-instance rename``


Version 2.2.0 rc2
-----------------

*(Released Wed, 22 Sep 2010)*

- Fixed OS_VARIANT variable for OS scripts
- Fixed cluster tag operations via RAPI
- Made ``setup-ssh`` exit with non-zero code if an error occurred
- Disabled RAPI CA checks in watcher


Version 2.2.0 rc1
-----------------

*(Released Mon, 23 Aug 2010)*

- Support DRBD versions of the format "a.b.c.d"
- Updated manpages
- Re-introduce support for usage from multiple threads in RAPI client
- Instance renames and modify via RAPI
- Work around race condition between processing and archival in job
  queue
- Mark opcodes following failed one as failed, too
- Job field ``lock_status`` was removed due to difficulties making it
  work with the changed job queue in Ganeti 2.2; a better way to monitor
  locks is expected for a later 2.2.x release
- Fixed dry-run behaviour with many commands
- Support ``ssh-agent`` again when adding nodes
- Many additional bugfixes


Version 2.2.0 rc0
-----------------

*(Released Fri, 30 Jul 2010)*

Important change: the internal RPC mechanism between Ganeti nodes has
changed from using a home-grown http library (based on the Python base
libraries) to use the PycURL library. This requires that PycURL is
installed on nodes. Please note that on Debian/Ubuntu, PycURL is linked
against GnuTLS by default. cURL's support for GnuTLS had known issues
before cURL 7.21.0 and we recommend using the latest cURL release or
linking against OpenSSL. Most other distributions already link PycURL
and cURL against OpenSSL. The command::

  python -c 'import pycurl; print pycurl.version'

can be used to determine the libraries PycURL and cURL are linked
against.

Other significant changes:

- Rewrote much of the internals of the job queue, in order to achieve
  better parallelism; this decouples job query operations from the job
  processing, and it should allow much nicer behaviour of the master
  daemon under load, and it also has uncovered some long-standing bugs
  related to the job serialisation (now fixed)
- Added a default iallocator setting to the cluster parameters,
  eliminating the need to always pass nodes or an iallocator for
  operations that require selection of new node(s)
- Added experimental support for the LXC virtualization method
- Added support for OS parameters, which allows the installation of
  instances to pass parameter to OS scripts in order to customise the
  instance
- Added a hypervisor parameter controlling the migration type (live or
  non-live), since hypervisors have various levels of reliability; this
  has renamed the 'live' parameter to 'mode'
- Added a cluster parameter ``reserved_lvs`` that denotes reserved
  logical volumes, meaning that cluster verify will ignore them and not
  flag their presence as errors
- The watcher will now reset the error count for failed instances after
  8 hours, thus allowing self-healing if the problem that caused the
  instances to be down/fail to start has cleared in the meantime
- Added a cluster parameter ``drbd_usermode_helper`` that makes Ganeti
  check for, and warn, if the drbd module parameter ``usermode_helper``
  is not consistent with the cluster-wide setting; this is needed to
  make diagnose easier of failed drbd creations
- Started adding base IPv6 support, but this is not yet
  enabled/available for use
- Rename operations (cluster, instance) will now return the new name,
  which is especially useful if a short name was passed in
- Added support for instance migration in RAPI
- Added a tool to pre-configure nodes for the SSH setup, before joining
  them to the cluster; this will allow in the future a simplified model
  for node joining (but not yet fully enabled in 2.2); this needs the
  paramiko python library
- Fixed handling of name-resolving errors
- Fixed consistency of job results on the error path
- Fixed master-failover race condition when executed multiple times in
  sequence
- Fixed many bugs related to the job queue (mostly introduced during the
  2.2 development cycle, so not all are impacting 2.1)
- Fixed instance migration with missing disk symlinks
- Fixed handling of unknown jobs in ``gnt-job archive``
- And many other small fixes/improvements

Internal changes:

- Enhanced both the unittest and the QA coverage
- Switched the opcode validation to a generic model, and extended the
  validation to all opcode parameters
- Changed more parts of the code that write shell scripts to use the
  same class for this
- Switched the master daemon to use the asyncore library for the Luxi
  server endpoint


Version 2.2.0 beta0
-------------------

*(Released Thu, 17 Jun 2010)*

- Added tool (``move-instance``) and infrastructure to move instances
  between separate clusters (see :doc:`separate documentation
  <move-instance>` and :doc:`design document <design-2.2>`)
- Added per-request RPC timeout
- RAPI now requires a Content-Type header for requests with a body (e.g.
  ``PUT`` or ``POST``) which must be set to ``application/json`` (see
  :rfc:`2616` (HTTP/1.1), section 7.2.1)
- ``ganeti-watcher`` attempts to restart ``ganeti-rapi`` if RAPI is not
  reachable
- Implemented initial support for running Ganeti daemons as separate
  users, see configure-time flags ``--with-user-prefix`` and
  ``--with-group-prefix`` (only ``ganeti-rapi`` is supported at this
  time)
- Instances can be removed after export (``gnt-backup export
  --remove-instance``)
- Self-signed certificates generated by Ganeti now use a 2048 bit RSA
  key (instead of 1024 bit)
- Added new cluster configuration file for cluster domain secret
- Import/export now use SSL instead of SSH
- Added support for showing estimated time when exporting an instance,
  see the ``ganeti-os-interface(7)`` manpage and look for
  ``EXP_SIZE_FD``


Version 2.1.8
-------------

*(Released Tue, 16 Nov 2010)*

Some more bugfixes. Unless critical bugs occur, this will be the last
2.1 release:

- Fix case of MAC special-values
- Fix mac checker regex
- backend: Fix typo causing "out of range" error
- Add missing --units in gnt-instance list man page


Version 2.1.7
-------------

*(Released Tue, 24 Aug 2010)*

Bugfixes only:
  - Don't ignore secondary node silently on non-mirrored disk templates
    (issue 113)
  - Fix --master-netdev arg name in gnt-cluster(8) (issue 114)
  - Fix usb_mouse parameter breaking with vnc_console (issue 109)
  - Properly document the usb_mouse parameter
  - Fix path in ganeti-rapi(8) (issue 116)
  - Adjust error message when the ganeti user's .ssh directory is
    missing
  - Add same-node-check when changing the disk template to drbd


Version 2.1.6
-------------

*(Released Fri, 16 Jul 2010)*

Bugfixes only:
  - Add an option to only select some reboot types during qa/burnin.
    (on some hypervisors consequent reboots are not supported)
  - Fix infrequent race condition in master failover. Sometimes the old
    master ip address would be still detected as up for a short time
    after it was removed, causing failover to fail.
  - Decrease mlockall warnings when the ctypes module is missing. On
    Python 2.4 we support running even if no ctypes module is installed,
    but we were too verbose about this issue.
  - Fix building on old distributions, on which man doesn't have a
    --warnings option.
  - Fix RAPI not to ignore the MAC address on instance creation
  - Implement the old instance creation format in the RAPI client.


Version 2.1.5
-------------

*(Released Thu, 01 Jul 2010)*

A small bugfix release:
  - Fix disk adoption: broken by strict --disk option checking in 2.1.4
  - Fix batch-create: broken in the whole 2.1 series due to a lookup on
    a non-existing option
  - Fix instance create: the --force-variant option was ignored
  - Improve pylint 0.21 compatibility and warnings with Python 2.6
  - Fix modify node storage with non-FQDN arguments
  - Fix RAPI client to authenticate under Python 2.6 when used
    for more than 5 requests needing authentication
  - Fix gnt-instance modify -t (storage) giving a wrong error message
    when converting a non-shutdown drbd instance to plain


Version 2.1.4
-------------

*(Released Fri, 18 Jun 2010)*

A small bugfix release:

  - Fix live migration of KVM instances started with older Ganeti
    versions which had fewer hypervisor parameters
  - Fix gnt-instance grow-disk on down instances
  - Fix an error-reporting bug during instance migration
  - Better checking of the ``--net`` and ``--disk`` values, to avoid
    silently ignoring broken ones
  - Fix an RPC error reporting bug affecting, for example, RAPI client
    users
  - Fix bug triggered by different API version os-es on different nodes
  - Fix a bug in instance startup with custom hvparams: OS level
    parameters would fail to be applied.
  - Fix the RAPI client under Python 2.6 (but more work is needed to
    make it work completely well with OpenSSL)
  - Fix handling of errors when resolving names from DNS


Version 2.1.3
-------------

*(Released Thu, 3 Jun 2010)*

A medium sized development cycle. Some new features, and some
fixes/small improvements/cleanups.

Significant features
~~~~~~~~~~~~~~~~~~~~

The node deamon now tries to mlock itself into memory, unless the
``--no-mlock`` flag is passed. It also doesn't fail if it can't write
its logs, and falls back to console logging. This allows emergency
features such as ``gnt-node powercycle`` to work even in the event of a
broken node disk (tested offlining the disk hosting the node's
filesystem and dropping its memory caches; don't try this at home)

KVM: add vhost-net acceleration support. It can be tested with a new
enough version of the kernel and of qemu-kvm.

KVM: Add instance chrooting feature. If you use privilege dropping for
your VMs you can also now force them to chroot to an empty directory,
before starting the emulated guest.

KVM: Add maximum migration bandwith and maximum downtime tweaking
support (requires a new-enough version of qemu-kvm).

Cluster verify will now warn if the master node doesn't have the master
ip configured on it.

Add a new (incompatible) instance creation request format to RAPI which
supports all parameters (previously only a subset was supported, and it
wasn't possible to extend the old format to accomodate all the new
features. The old format is still supported, and a client can check for
this feature, before using it, by checking for its presence in the
``features`` RAPI resource.

Now with ancient latin support. Try it passing the ``--roman`` option to
``gnt-instance info``, ``gnt-cluster info`` or ``gnt-node list``
(requires the python-roman module to be installed, in order to work).

Other changes
~~~~~~~~~~~~~

As usual many internal code refactorings, documentation updates, and
such. Among others:

  - Lots of improvements and cleanups to the experimental Remote API
    (RAPI) client library.
  - A new unit test suite for the core daemon libraries.
  - A fix to creating missing directories makes sure the umask is not
    applied anymore. This enforces the same directory permissions
    everywhere.
  - Better handling terminating daemons with ctrl+c (used when running
    them in debugging mode).
  - Fix a race condition in live migrating a KVM instance, when stat()
    on the old proc status file returned EINVAL, which is an unexpected
    value.
  - Fixed manpage checking with newer man and utf-8 charachters. But now
    you need the en_US.UTF-8 locale enabled to build Ganeti from git.


Version 2.1.2.1
---------------

*(Released Fri, 7 May 2010)*

Fix a bug which prevented untagged KVM instances from starting.


Version 2.1.2
-------------

*(Released Fri, 7 May 2010)*

Another release with a long development cycle, during which many
different features were added.

Significant features
~~~~~~~~~~~~~~~~~~~~

The KVM hypervisor now can run the individual instances as non-root, to
reduce the impact of a VM being hijacked due to bugs in the
hypervisor. It is possible to run all instances as a single (non-root)
user, to manually specify a user for each instance, or to dynamically
allocate a user out of a cluster-wide pool to each instance, with the
guarantee that no two instances will run under the same user ID on any
given node.

An experimental RAPI client library, that can be used standalone
(without the other Ganeti libraries), is provided in the source tree as
``lib/rapi/client.py``. Note this client might change its interface in
the future, as we iterate on its capabilities.

A new command, ``gnt-cluster renew-crypto`` has been added to easily
replace the cluster's certificates and crypto keys. This might help in
case they have been compromised, or have simply expired.

A new disk option for instance creation has been added that allows one
to "adopt" currently existing logical volumes, with data
preservation. This should allow easier migration to Ganeti from
unmanaged (or managed via other software) instances.

Another disk improvement is the possibility to convert between redundant
(DRBD) and plain (LVM) disk configuration for an instance. This should
allow better scalability (starting with one node and growing the
cluster, or shrinking a two-node cluster to one node).

A new feature that could help with automated node failovers has been
implemented: if a node sees itself as offline (by querying the master
candidates), it will try to shutdown (hard) all instances and any active
DRBD devices. This reduces the risk of duplicate instances if an
external script automatically failovers the instances on such nodes. To
enable this, the cluster parameter ``maintain_node_health`` should be
enabled; in the future this option (per the name) will enable other
automatic maintenance features.

Instance export/import now will reuse the original instance
specifications for all parameters; that means exporting an instance,
deleting it and the importing it back should give an almost identical
instance. Note that the default import behaviour has changed from
before, where it created only one NIC; now it recreates the original
number of NICs.

Cluster verify has added a few new checks: SSL certificates validity,
/etc/hosts consistency across the cluster, etc.

Other changes
~~~~~~~~~~~~~

As usual, many internal changes were done, documentation fixes,
etc. Among others:

- Fixed cluster initialization with disabled cluster storage (regression
  introduced in 2.1.1)
- File-based storage supports growing the disks
- Fixed behaviour of node role changes
- Fixed cluster verify for some corner cases, plus a general rewrite of
  cluster verify to allow future extension with more checks
- Fixed log spamming by watcher and node daemon (regression introduced
  in 2.1.1)
- Fixed possible validation issues when changing the list of enabled
  hypervisors
- Fixed cleanup of /etc/hosts during node removal
- Fixed RAPI response for invalid methods
- Fixed bug with hashed passwords in ``ganeti-rapi`` daemon
- Multiple small improvements to the KVM hypervisor (VNC usage, booting
  from ide disks, etc.)
- Allow OS changes without re-installation (to record a changed OS
  outside of Ganeti, or to allow OS renames)
- Allow instance creation without OS installation (useful for example if
  the OS will be installed manually, or restored from a backup not in
  Ganeti format)
- Implemented option to make cluster ``copyfile`` use the replication
  network
- Added list of enabled hypervisors to ssconf (possibly useful for
  external scripts)
- Added a new tool (``tools/cfgupgrade12``) that allows upgrading from
  1.2 clusters
- A partial form of node re-IP is possible via node readd, which now
  allows changed node primary IP
- Command line utilities now show an informational message if the job is
  waiting for a lock
- The logs of the master daemon now show the PID/UID/GID of the
  connected client


Version 2.1.1
-------------

*(Released Fri, 12 Mar 2010)*

During the 2.1.0 long release candidate cycle, a lot of improvements and
changes have accumulated with were released later as 2.1.1.

Major changes
~~~~~~~~~~~~~

The node evacuate command (``gnt-node evacuate``) was significantly
rewritten, and as such the IAllocator protocol was changed - a new
request type has been added. This unfortunate change during a stable
series is designed to improve performance of node evacuations; on
clusters with more than about five nodes and which are well-balanced,
evacuation should proceed in parallel for all instances of the node
being evacuated. As such, any existing IAllocator scripts need to be
updated, otherwise the above command will fail due to the unknown
request. The provided "dumb" allocator has not been updated; but the
ganeti-htools package supports the new protocol since version 0.2.4.

Another important change is increased validation of node and instance
names. This might create problems in special cases, if invalid host
names are being used.

Also, a new layer of hypervisor parameters has been added, that sits at
OS level between the cluster defaults and the instance ones. This allows
customisation of virtualization parameters depending on the installed
OS. For example instances with OS 'X' may have a different KVM kernel
(or any other parameter) than the cluster defaults. This is intended to
help managing a multiple OSes on the same cluster, without manual
modification of each instance's parameters.

A tool for merging clusters, ``cluster-merge``, has been added in the
tools sub-directory.

Bug fixes
~~~~~~~~~

- Improved the int/float conversions that should make the code more
  robust in face of errors from the node daemons
- Fixed the remove node code in case of internal configuration errors
- Fixed the node daemon behaviour in face of inconsistent queue
  directory (e.g. read-only file-system where we can't open the files
  read-write, etc.)
- Fixed the behaviour of gnt-node modify for master candidate demotion;
  now it either aborts cleanly or, if given the new "auto_promote"
  parameter, will automatically promote other nodes as needed
- Fixed compatibility with (unreleased yet) Python 2.6.5 that would
  completely prevent Ganeti from working
- Fixed bug for instance export when not all disks were successfully
  exported
- Fixed behaviour of node add when the new node is slow in starting up
  the node daemon
- Fixed handling of signals in the LUXI client, which should improve
  behaviour of command-line scripts
- Added checks for invalid node/instance names in the configuration (now
  flagged during cluster verify)
- Fixed watcher behaviour for disk activation errors
- Fixed two potentially endless loops in http library, which led to the
  RAPI daemon hanging and consuming 100% CPU in some cases
- Fixed bug in RAPI daemon related to hashed passwords
- Fixed bug for unintended qemu-level bridging of multi-NIC KVM
  instances
- Enhanced compatibility with non-Debian OSes, but not using absolute
  path in some commands and allowing customisation of the ssh
  configuration directory
- Fixed possible future issue with new Python versions by abiding to the
  proper use of ``__slots__`` attribute on classes
- Added checks that should prevent directory traversal attacks
- Many documentation fixes based on feedback from users

New features
~~~~~~~~~~~~

- Added an "early_release" more for instance replace disks and node
  evacuate, where we release locks earlier and thus allow higher
  parallelism within the cluster
- Added watcher hooks, intended to allow the watcher to restart other
  daemons (e.g. from the ganeti-nbma project), but they can be used of
  course for any other purpose
- Added a compile-time disable for DRBD barriers, to increase
  performance if the administrator trusts the power supply or the
  storage system to not lose writes
- Added the option of using syslog for logging instead of, or in
  addition to, Ganeti's own log files
- Removed boot restriction for paravirtual NICs for KVM, recent versions
  can indeed boot from a paravirtual NIC
- Added a generic debug level for many operations; while this is not
  used widely yet, it allows one to pass the debug value all the way to
  the OS scripts
- Enhanced the hooks environment for instance moves (failovers,
  migrations) where the primary/secondary nodes changed during the
  operation, by adding {NEW,OLD}_{PRIMARY,SECONDARY} vars
- Enhanced data validations for many user-supplied values; one important
  item is the restrictions imposed on instance and node names, which
  might reject some (invalid) host names
- Add a configure-time option to disable file-based storage, if it's not
  needed; this allows greater security separation between the master
  node and the other nodes from the point of view of the inter-node RPC
  protocol
- Added user notification in interactive tools if job is waiting in the
  job queue or trying to acquire locks
- Added log messages when a job is waiting for locks
- Added filtering by node tags in instance operations which admit
  multiple instances (start, stop, reboot, reinstall)
- Added a new tool for cluster mergers, ``cluster-merge``
- Parameters from command line which are of the form ``a=b,c=d`` can now
  use backslash escapes to pass in values which contain commas,
  e.g. ``a=b\\c,d=e`` where the 'a' parameter would get the value
  ``b,c``
- For KVM, the instance name is the first parameter passed to KVM, so
  that it's more visible in the process list


Version 2.1.0
-------------

*(Released Tue, 2 Mar 2010)*

Ganeti 2.1 brings many improvements with it. Major changes:

- Added infrastructure to ease automated disk repairs
- Added new daemon to export configuration data in a cheaper way than
  using the remote API
- Instance NICs can now be routed instead of being associated with a
  networking bridge
- Improved job locking logic to reduce impact of jobs acquiring multiple
  locks waiting for other long-running jobs

In-depth implementation details can be found in the Ganeti 2.1 design
document.

Details
~~~~~~~

- Added chroot hypervisor
- Added more options to xen-hvm hypervisor (``kernel_path`` and
  ``device_model``)
- Added more options to xen-pvm hypervisor (``use_bootloader``,
  ``bootloader_path`` and ``bootloader_args``)
- Added the ``use_localtime`` option for the xen-hvm and kvm
  hypervisors, and the default value for this has changed to false (in
  2.0 xen-hvm always enabled it)
- Added luxi call to submit multiple jobs in one go
- Added cluster initialization option to not modify ``/etc/hosts``
  file on nodes
- Added network interface parameters
- Added dry run mode to some LUs
- Added RAPI resources:

  - ``/2/instances/[instance_name]/info``
  - ``/2/instances/[instance_name]/replace-disks``
  - ``/2/nodes/[node_name]/evacuate``
  - ``/2/nodes/[node_name]/migrate``
  - ``/2/nodes/[node_name]/role``
  - ``/2/nodes/[node_name]/storage``
  - ``/2/nodes/[node_name]/storage/modify``
  - ``/2/nodes/[node_name]/storage/repair``

- Added OpCodes to evacuate or migrate all instances on a node
- Added new command to list storage elements on nodes (``gnt-node
  list-storage``) and modify them (``gnt-node modify-storage``)
- Added new ssconf files with master candidate IP address
  (``ssconf_master_candidates_ips``), node primary IP address
  (``ssconf_node_primary_ips``) and node secondary IP address
  (``ssconf_node_secondary_ips``)
- Added ``ganeti-confd`` and a client library to query the Ganeti
  configuration via UDP
- Added ability to run hooks after cluster initialization and before
  cluster destruction
- Added automatic mode for disk replace (``gnt-instance replace-disks
  --auto``)
- Added ``gnt-instance recreate-disks`` to re-create (empty) disks
  after catastrophic data-loss
- Added ``gnt-node repair-storage`` command to repair damaged LVM volume
  groups
- Added ``gnt-instance move`` command to move instances
- Added ``gnt-cluster watcher`` command to control watcher
- Added ``gnt-node powercycle`` command to powercycle nodes
- Added new job status field ``lock_status``
- Added parseable error codes to cluster verification (``gnt-cluster
  verify --error-codes``) and made output less verbose (use
  ``--verbose`` to restore previous behaviour)
- Added UUIDs to the main config entities (cluster, nodes, instances)
- Added support for OS variants
- Added support for hashed passwords in the Ganeti remote API users file
  (``rapi_users``)
- Added option to specify maximum timeout on instance shutdown
- Added ``--no-ssh-init`` option to ``gnt-cluster init``
- Added new helper script to start and stop Ganeti daemons
  (``daemon-util``), with the intent to reduce the work necessary to
  adjust Ganeti for non-Debian distributions and to start/stop daemons
  from one place
- Added more unittests
- Fixed critical bug in ganeti-masterd startup
- Removed the configure-time ``kvm-migration-port`` parameter, this is
  now customisable at the cluster level for both the KVM and Xen
  hypervisors using the new ``migration_port`` parameter
- Pass ``INSTANCE_REINSTALL`` variable to OS installation script when
  reinstalling an instance
- Allowed ``@`` in tag names
- Migrated to Sphinx (http://sphinx.pocoo.org/) for documentation
- Many documentation updates
- Distribute hypervisor files on ``gnt-cluster redist-conf``
- ``gnt-instance reinstall`` can now reinstall multiple instances
- Updated many command line parameters
- Introduced new OS API version 15
- No longer support a default hypervisor
- Treat virtual LVs as inexistent
- Improved job locking logic to reduce lock contention
- Match instance and node names case insensitively
- Reimplemented bash completion script to be more complete
- Improved burnin


Version 2.0.6
-------------

*(Released Thu, 4 Feb 2010)*

- Fix cleaner behaviour on nodes not in a cluster (Debian bug 568105)
- Fix a string formatting bug
- Improve safety of the code in some error paths
- Improve data validation in the master of values returned from nodes


Version 2.0.5
-------------

*(Released Thu, 17 Dec 2009)*

- Fix security issue due to missing validation of iallocator names; this
  allows local and remote execution of arbitrary executables
- Fix failure of gnt-node list during instance removal
- Ship the RAPI documentation in the archive


Version 2.0.4
-------------

*(Released Wed, 30 Sep 2009)*

- Fixed many wrong messages
- Fixed a few bugs related to the locking library
- Fixed MAC checking at instance creation time
- Fixed a DRBD parsing bug related to gaps in /proc/drbd
- Fixed a few issues related to signal handling in both daemons and
  scripts
- Fixed the example startup script provided
- Fixed insserv dependencies in the example startup script (patch from
  Debian)
- Fixed handling of drained nodes in the iallocator framework
- Fixed handling of KERNEL_PATH parameter for xen-hvm (Debian bug
  #528618)
- Fixed error related to invalid job IDs in job polling
- Fixed job/opcode persistence on unclean master shutdown
- Fixed handling of partial job processing after unclean master
  shutdown
- Fixed error reporting from LUs, previously all errors were converted
  into execution errors
- Fixed error reporting from burnin
- Decreased significantly the memory usage of the job queue
- Optimised slightly multi-job submission
- Optimised slightly opcode loading
- Backported the multi-job submit framework from the development
  branch; multi-instance start and stop should be faster
- Added script to clean archived jobs after 21 days; this will reduce
  the size of the queue directory
- Added some extra checks in disk size tracking
- Added an example ethers hook script
- Added a cluster parameter that prevents Ganeti from modifying of
  /etc/hosts
- Added more node information to RAPI responses
- Added a ``gnt-job watch`` command that allows following the ouput of a
  job
- Added a bind-address option to ganeti-rapi
- Added more checks to the configuration verify
- Enhanced the burnin script such that some operations can be retried
  automatically
- Converted instance reinstall to multi-instance model


Version 2.0.3
-------------

*(Released Fri, 7 Aug 2009)*

- Added ``--ignore-size`` to the ``gnt-instance activate-disks`` command
  to allow using the pre-2.0.2 behaviour in activation, if any existing
  instances have mismatched disk sizes in the configuration
- Added ``gnt-cluster repair-disk-sizes`` command to check and update
  any configuration mismatches for disk sizes
- Added ``gnt-master cluste-failover --no-voting`` to allow master
  failover to work on two-node clusters
- Fixed the ``--net`` option of ``gnt-backup import``, which was
  unusable
- Fixed detection of OS script errors in ``gnt-backup export``
- Fixed exit code of ``gnt-backup export``


Version 2.0.2
-------------

*(Released Fri, 17 Jul 2009)*

- Added experimental support for stripped logical volumes; this should
  enhance performance but comes with a higher complexity in the block
  device handling; stripping is only enabled when passing
  ``--with-lvm-stripecount=N`` to ``configure``, but codepaths are
  affected even in the non-stripped mode
- Improved resiliency against transient failures at the end of DRBD
  resyncs, and in general of DRBD resync checks
- Fixed a couple of issues with exports and snapshot errors
- Fixed a couple of issues in instance listing
- Added display of the disk size in ``gnt-instance info``
- Fixed checking for valid OSes in instance creation
- Fixed handling of the "vcpus" parameter in instance listing and in
  general of invalid parameters
- Fixed http server library, and thus RAPI, to handle invalid
  username/password combinations correctly; this means that now they
  report unauthorized for queries too, not only for modifications,
  allowing earlier detect of configuration problems
- Added a new "role" node list field, equivalent to the master/master
  candidate/drained/offline flags combinations
- Fixed cluster modify and changes of candidate pool size
- Fixed cluster verify error messages for wrong files on regular nodes
- Fixed a couple of issues with node demotion from master candidate role
- Fixed node readd issues
- Added non-interactive mode for ``ganeti-masterd --no-voting`` startup
- Added a new ``--no-voting`` option for masterfailover to fix failover
  on two-nodes clusters when the former master node is unreachable
- Added instance reinstall over RAPI


Version 2.0.1
-------------

*(Released Tue, 16 Jun 2009)*

- added ``-H``/``-B`` startup parameters to ``gnt-instance``, which will
  allow re-adding the start in single-user option (regression from 1.2)
- the watcher writes the instance status to a file, to allow monitoring
  to report the instance status (from the master) based on cached
  results of the watcher's queries; while this can get stale if the
  watcher is being locked due to other work on the cluster, this is
  still an improvement
- the watcher now also restarts the node daemon and the rapi daemon if
  they died
- fixed the watcher to handle full and drained queue cases
- hooks export more instance data in the environment, which helps if
  hook scripts need to take action based on the instance's properties
  (no longer need to query back into ganeti)
- instance failovers when the instance is stopped do not check for free
  RAM, so that failing over a stopped instance is possible in low memory
  situations
- rapi uses queries for tags instead of jobs (for less job traffic), and
  for cluster tags it won't talk to masterd at all but read them from
  ssconf
- a couple of error handling fixes in RAPI
- drbd handling: improved the error handling of inconsistent disks after
  resync to reduce the frequency of "there are some degraded disks for
  this instance" messages
- fixed a bug in live migration when DRBD doesn't want to reconnect (the
  error handling path called a wrong function name)


Version 2.0.0
-------------

*(Released Wed, 27 May 2009)*

- no changes from rc5


Version 2.0 rc5
---------------

*(Released Wed, 20 May 2009)*

- fix a couple of bugs (validation, argument checks)
- fix ``gnt-cluster getmaster`` on non-master nodes (regression)
- some small improvements to RAPI and IAllocator
- make watcher automatically start the master daemon if down


Version 2.0 rc4
---------------

*(Released Mon, 27 Apr 2009)*

- change the OS list to not require locks; this helps with big clusters
- fix ``gnt-cluster verify`` and ``gnt-cluster verify-disks`` when the
  volume group is broken
- ``gnt-instance info``, without any arguments, doesn't run for all
  instances anymore; either pass ``--all`` or pass the desired
  instances; this helps against mistakes on big clusters where listing
  the information for all instances takes a long time
- miscellaneous doc and man pages fixes


Version 2.0 rc3
---------------

*(Released Wed, 8 Apr 2009)*

- Change the internal locking model of some ``gnt-node`` commands, in
  order to reduce contention (and blocking of master daemon) when
  batching many creation/reinstall jobs
- Fixes to Xen soft reboot
- No longer build documentation at build time, instead distribute it in
  the archive, in order to reduce the need for the whole docbook/rst
  toolchains


Version 2.0 rc2
---------------

*(Released Fri, 27 Mar 2009)*

- Now the cfgupgrade scripts works and can upgrade 1.2.7 clusters to 2.0
- Fix watcher startup sequence, improves the behaviour of busy clusters
- Some other fixes in ``gnt-cluster verify``, ``gnt-instance
  replace-disks``, ``gnt-instance add``, ``gnt-cluster queue``, KVM VNC
  bind address and other places
- Some documentation fixes and updates


Version 2.0 rc1
---------------

*(Released Mon, 2 Mar 2009)*

- More documentation updates, now all docs should be more-or-less
  up-to-date
- A couple of small fixes (mixed hypervisor clusters, offline nodes,
  etc.)
- Added a customizable HV_KERNEL_ARGS hypervisor parameter (for Xen PVM
  and KVM)
- Fix an issue related to $libdir/run/ganeti and cluster creation


Version 2.0 beta2
-----------------

*(Released Thu, 19 Feb 2009)*

- Xen PVM and KVM have switched the default value for the instance root
  disk to the first partition on the first drive, instead of the whole
  drive; this means that the OS installation scripts must be changed
  accordingly
- Man pages have been updated
- RAPI has been switched by default to HTTPS, and the exported functions
  should all work correctly
- RAPI v1 has been removed
- Many improvements to the KVM hypervisor
- Block device errors are now better reported
- Many other bugfixes and small improvements


Version 2.0 beta1
-----------------

*(Released Mon, 26 Jan 2009)*

- Version 2 is a general rewrite of the code and therefore the
  differences are too many to list, see the design document for 2.0 in
  the ``doc/`` subdirectory for more details
- In this beta version there is not yet a migration path from 1.2 (there
  will be one in the final 2.0 release)
- A few significant changes are:

  - all commands are executed by a daemon (``ganeti-masterd``) and the
    various ``gnt-*`` commands are just front-ends to it
  - all the commands are entered into, and executed from a job queue,
    see the ``gnt-job(8)`` manpage
  - the RAPI daemon supports read-write operations, secured by basic
    HTTP authentication on top of HTTPS
  - DRBD version 0.7 support has been removed, DRBD 8 is the only
    supported version (when migrating from Ganeti 1.2 to 2.0, you need
    to migrate to DRBD 8 first while still running Ganeti 1.2)
  - DRBD devices are using statically allocated minor numbers, which
    will be assigned to existing instances during the migration process
  - there is support for both Xen PVM and Xen HVM instances running on
    the same cluster
  - KVM virtualization is supported too
  - file-based storage has been implemented, which means that it is
    possible to run the cluster without LVM and DRBD storage, for
    example using a shared filesystem exported from shared storage (and
    still have live migration)


Version 1.2.7
-------------

*(Released Tue, 13 Jan 2009)*

- Change the default reboot type in ``gnt-instance reboot`` to "hard"
- Reuse the old instance mac address by default on instance import, if
  the instance name is the same.
- Handle situations in which the node info rpc returns incomplete
  results (issue 46)
- Add checks for tcp/udp ports collisions in ``gnt-cluster verify``
- Improved version of batcher:

  - state file support
  - instance mac address support
  - support for HVM clusters/instances

- Add an option to show the number of cpu sockets and nodes in
  ``gnt-node list``
- Support OSes that handle more than one version of the OS api (but do
  not change the current API in any other way)
- Fix ``gnt-node migrate``
- ``gnt-debug`` man page
- Fixes various more typos and small issues
- Increase disk resync maximum speed to 60MB/s (from 30MB/s)


Version 1.2.6
-------------

*(Released Wed, 24 Sep 2008)*

- new ``--hvm-nic-type`` and ``--hvm-disk-type`` flags to control the
  type of disk exported to fully virtualized instances.
- provide access to the serial console of HVM instances
- instance auto_balance flag, set by default. If turned off it will
  avoid warnings on cluster verify if there is not enough memory to fail
  over an instance. in the future it will prevent automatically failing
  it over when we will support that.
- batcher tool for instance creation, see ``tools/README.batcher``
- ``gnt-instance reinstall --select-os`` to interactively select a new
  operating system when reinstalling an instance.
- when changing the memory amount on instance modify a check has been
  added that the instance will be able to start. also warnings are
  emitted if the instance will not be able to fail over, if auto_balance
  is true.
- documentation fixes
- sync fields between ``gnt-instance list/modify/add/import``
- fix a race condition in drbd when the sync speed was set after giving
  the device a remote peer.


Version 1.2.5
-------------

*(Released Tue, 22 Jul 2008)*

- note: the allowed size and number of tags per object were reduced
- fix a bug in ``gnt-cluster verify`` with inconsistent volume groups
- fixed twisted 8.x compatibility
- fixed ``gnt-instance replace-disks`` with iallocator
- add TCP keepalives on twisted connections to detect restarted nodes
- disk increase support, see ``gnt-instance grow-disk``
- implement bulk node/instance query for RAPI
- add tags in node/instance listing (optional)
- experimental migration (and live migration) support, read the man page
  for ``gnt-instance migrate``
- the ``ganeti-watcher`` logs are now timestamped, and the watcher also
  has some small improvements in handling its state file


Version 1.2.4
-------------

*(Released Fri, 13 Jun 2008)*

- Experimental readonly, REST-based remote API implementation;
  automatically started on master node, TCP port 5080, if enabled by
  ``--enable-rapi`` parameter to configure script.
- Instance allocator support. Add and import instance accept a
  ``--iallocator`` parameter, and call that instance allocator to decide
  which node to use for the instance. The iallocator document describes
  what's expected from an allocator script.
- ``gnt-cluster verify`` N+1 memory redundancy checks: Unless passed the
  ``--no-nplus1-mem`` option ``gnt-cluster verify`` now checks that if a
  node is lost there is still enough memory to fail over the instances
  that reside on it.
- ``gnt-cluster verify`` hooks: it is now possible to add post-hooks to
  ``gnt-cluster verify``, to check for site-specific compliance. All the
  hooks will run, and their output, if any, will be displayed. Any
  failing hook will make the verification return an error value.
- ``gnt-cluster verify`` now checks that its peers are reachable on the
  primary and secondary interfaces
- ``gnt-node add`` now supports the ``--readd`` option, to readd a node
  that is still declared as part of the cluster and has failed.
- ``gnt-* list`` commands now accept a new ``-o +field`` way of
  specifying output fields, that just adds the chosen fields to the
  default ones.
- ``gnt-backup`` now has a new ``remove`` command to delete an existing
  export from the filesystem.
- New per-instance parameters hvm_acpi, hvm_pae and hvm_cdrom_image_path
  have been added. Using them you can enable/disable acpi and pae
  support, and specify a path for a cd image to be exported to the
  instance. These parameters as the name suggest only work on HVM
  clusters.
- When upgrading an HVM cluster to Ganeti 1.2.4, the values for ACPI and
  PAE support will be set to the previously hardcoded values, but the
  (previously hardcoded) path to the CDROM ISO image will be unset and
  if required, needs to be set manually with ``gnt-instance modify``
  after the upgrade.
- The address to which an instance's VNC console is bound is now
  selectable per-instance, rather than being cluster wide. Of course
  this only applies to instances controlled via VNC, so currently just
  applies to HVM clusters.


Version 1.2.3
-------------

*(Released Mon, 18 Feb 2008)*

- more tweaks to the disk activation code (especially helpful for DRBD)
- change the default ``gnt-instance list`` output format, now there is
  one combined status field (see the manpage for the exact values this
  field will have)
- some more fixes for the mac export to hooks change
- make Ganeti not break with DRBD 8.2.x (which changed the version
  format in ``/proc/drbd``) (issue 24)
- add an upgrade tool from "remote_raid1" disk template to "drbd" disk
  template, allowing migration from DRBD0.7+MD to DRBD8


Version 1.2.2
-------------

*(Released Wed, 30 Jan 2008)*

- fix ``gnt-instance modify`` breakage introduced in 1.2.1 with the HVM
  support (issue 23)
- add command aliases infrastructure and a few aliases
- allow listing of VCPUs in the ``gnt-instance list`` and improve the
  man pages and the ``--help`` option of ``gnt-node
  list``/``gnt-instance list``
- fix ``gnt-backup list`` with down nodes (issue 21)
- change the tools location (move from $pkgdatadir to $pkglibdir/tools)
- fix the dist archive and add a check for including svn/git files in
  the future
- some developer-related changes: improve the burnin and the QA suite,
  add an upload script for testing during development


Version 1.2.1
-------------

*(Released Wed, 16 Jan 2008)*

- experimental HVM support, read the install document, section
  "Initializing the cluster"
- allow for the PVM hypervisor per-instance kernel and initrd paths
- add a new command ``gnt-cluster verify-disks`` which uses a new
  algorithm to improve the reconnection of the DRBD pairs if the device
  on the secondary node has gone away
- make logical volume code auto-activate LVs at disk activation time
- slightly improve the speed of activating disks
- allow specification of the MAC address at instance creation time, and
  changing it later via ``gnt-instance modify``
- fix handling of external commands that generate lots of output on
  stderr
- update documentation with regard to minimum version of DRBD8 supported


Version 1.2.0
-------------

*(Released Tue, 4 Dec 2007)*

- Log the ``xm create`` output to the node daemon log on failure (to
  help diagnosing the error)
- In debug mode, log all external commands output if failed to the logs
- Change parsing of lvm commands to ignore stderr


Version 1.2 beta3
-----------------

*(Released Wed, 28 Nov 2007)*

- Another round of updates to the DRBD 8 code to deal with more failures
  in the replace secondary node operation
- Some more logging of failures in disk operations (lvm, drbd)
- A few documentation updates
- QA updates


Version 1.2 beta2
-----------------

*(Released Tue, 13 Nov 2007)*

- Change configuration file format from Python's Pickle to JSON.
  Upgrading is possible using the cfgupgrade utility.
- Add support for DRBD 8.0 (new disk template ``drbd``) which allows for
  faster replace disks and is more stable (DRBD 8 has many improvements
  compared to DRBD 0.7)
- Added command line tags support (see man pages for ``gnt-instance``,
  ``gnt-node``, ``gnt-cluster``)
- Added instance rename support
- Added multi-instance startup/shutdown
- Added cluster rename support
- Added ``gnt-node evacuate`` to simplify some node operations
- Added instance reboot operation that can speedup reboot as compared to
  stop and start
- Soften the requirement that hostnames are in FQDN format
- The ``ganeti-watcher`` now activates drbd pairs after secondary node
  reboots
- Removed dependency on debian's patched fping that uses the
  non-standard ``-S`` option
- Now the OS definitions are searched for in multiple, configurable
  paths (easier for distros to package)
- Some changes to the hooks infrastructure (especially the new
  post-configuration update hook)
- Other small bugfixes

.. vim: set textwidth=72 syntax=rst :
.. Local Variables:
.. mode: rst
.. fill-column: 72
.. End:<|MERGE_RESOLUTION|>--- conflicted
+++ resolved
@@ -2,7 +2,6 @@
 ====
 
 
-<<<<<<< HEAD
 Version 2.9.0 beta1
 -------------------
 
@@ -68,18 +67,11 @@
   for the unit tests (and only used for testing).
 
 
-Version 2.8.0 rc3
------------------
-
-*(Released Tue, 17 Sep 2013)*
-
-=======
 Version 2.8.0
 -------------
 
 *(Released Mon, 30 Sep 2013)*
 
->>>>>>> 3dda321b
 Incompatible/important changes
 ~~~~~~~~~~~~~~~~~~~~~~~~~~~~~~
 
