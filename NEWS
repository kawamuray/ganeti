News
====


<<<<<<< HEAD
Version 2.9.0 beta1
-------------------

*(unreleased)*

Incompatible/important changes
~~~~~~~~~~~~~~~~~~~~~~~~~~~~~~

- hroller now also plans for capacity to move non-redundant instances off
  any node to be rebooted; the old behavior of completely ignoring any
  non-redundant instances can be restored by adding the --ignore-non-redundant
  option.
- The cluster option '--no-lvm-storage' was removed in favor of the new option
  '--enabled-disk-templates'.
- On instance creation, disk templates no longer need to be specified
  with '-t'. The default disk template will be taken from the list of
  enabled disk templates.
- The monitoring daemon is now running as root, in order to be able to collect
  information only available to root (such as the state of Xen instances).
- The ConfD client is now IPv6 compatible.
- File and shared file storage is no longer dis/enabled at configure time,
  but using the option '--enabled-disk-templates' at cluster initialization and
  modification.
- The default directories for file and shared file storage are not anymore
  specified at configure time, but taken from the cluster's configuration.
  They can be set at cluster initialization and modification with
  '--file-storage-dir' and '--shared-file-storage-dir'.
- Cluster verification now includes stricter checks regarding the
  default file and shared file storage directories. It now checks that
  the directories are explicitely allowed in the 'file-storage-paths' file and
  that the directories exist on all nodes.
- The list of allowed disk templates in the instance policy and the list
  of cluster-wide enabled disk templates is now checked for consistency
  on cluster or group modification. On cluster initialization, the ipolicy
  disk templates are ensured to be a subset of the cluster-wide enabled
  disk templates.

New features
~~~~~~~~~~~~

- DRBD 8.4 support. Depending on the installed DRBD version, Ganeti now uses
  the correct command syntax. It is possible to use different DRBD versions
  on different nodes as long as they are compatible to each other. This
  enables rolling upgrades of DRBD with no downtime. As permanent operation
  of different DRBD versions within a node group is discouraged,
  ``gnt-cluster verify`` will emit a warning if it detects such a situation.
- New "inst-status-xen" data collector for the monitoring daemon, providing
  information about the state of the xen instances on the nodes.
- New "lv" data collector for the monitoring daemon, collecting data about the
  logical volumes on the nodes, and pairing them with the name of the instances
  they belong to.
- New "diskstats" data collector, collecting the data from /proc/diskstats and
  presenting them over the monitoring daemon interface.
- The ConfD client is now IPv6 compatible.

New dependencies
~~~~~~~~~~~~~~~~
The following new dependencies have been added.

Python

- ``python-mock`` (http://www.voidspace.org.uk/python/mock/) is now a required
  for the unit tests (and only used for testing).


Version 2.8.0 rc1
=======
Version 2.8.0 rc2
>>>>>>> 0865101d
-----------------

*(Released Tue, 27 Aug 2013)*

Incompatible/important changes
~~~~~~~~~~~~~~~~~~~~~~~~~~~~~~

- Instance policy can contain multiple instance specs, as described in
  the “Constrained instance sizes” section of :doc:`Partitioned Ganeti
  <design-partitioned>`. As a consequence, it's not possible to partially change
  or override instance specs. Bounding specs (min and max) can be specified as a
  whole using the new option ``--ipolicy-bounds-specs``, while standard
  specs use the new option ``--ipolicy-std-specs``.
- The output of the info command of gnt-cluster, gnt-group, gnt-node,
  gnt-instance is a valid YAML object.
- hail now honors network restrictions when allocating nodes. This led to an
  update of the IAllocator protocol. See the IAllocator documentation for
  details.
- confd now only answers static configuration request over the network. luxid
  was extracted, listens on the local LUXI socket and responds to live queries.
  This allows finer grained permissions if using separate users.

New features
~~~~~~~~~~~~

- The :doc:`Remote API <rapi>` daemon now supports a command line flag
  to always require authentication, ``--require-authentication``. It can
  be specified in ``$sysconfdir/default/ganeti``.
- A new cluster attribute 'enabled_disk_templates' is introduced. It will
  be used to manage the disk templates to be used by instances in the cluster.
  Initially, it will be set to a list that includes plain, drbd, if they were
  enabled by specifying a volume group name, and file and sharedfile, if those
  were enabled at configure time. Additionally, it will include all disk
  templates that are currently used by instances. The order of disk templates
  will be based on Ganeti's history of supporting them. In the future, the
  first entry of the list will be used as a default disk template on instance
  creation.
- ``cfgupgrade`` now supports a ``--downgrade`` option to bring the
  configuration back to the previous stable version.
- Disk templates in group ipolicy can be restored to the default value.
- Initial support for diskless instances and virtual clusters in QA.
- More QA and unit tests for instance policies.
- Every opcode now contains a reason trail (visible through ``gnt-job info``)
  describing why the opcode itself was executed.
- The monitoring daemon is now available. It allows users to query the cluster
  for obtaining information about the status of the system. The daemon is only
  responsible for providing the information over the network: the actual data
  gathering is performed by data collectors (currently, only the DRBD status
  collector is available).
- In order to help developers work on Ganeti, a new script
  (``devel/build_chroot``) is provided, for building a chroot that contains all
  the required development libraries and tools for compiling Ganeti on a Debian
  Squeeze system.
- A new tool, ``harep``, for performing self-repair and recreation of instances
  in Ganeti has been added.
- Split queries are enabled for tags, network, exports, cluster info, groups,
  jobs, nodes.
- New command ``show-ispecs-cmd`` for ``gnt-cluster`` and ``gnt-group``.
  It prints the command line to set the current policies, to ease
  changing them.
- Add the ``vnet_hdr`` HV parameter for KVM, to control whether the tap
  devices for KVM virtio-net interfaces will get created with VNET_HDR
  (IFF_VNET_HDR) support. If set to false, it disables offloading on the
  virtio-net interfaces, which prevents host kernel tainting and log
  flooding, when dealing with broken or malicious virtio-net drivers.
  It's set to true by default.
- Instance failover now supports a ``--cleanup`` parameter for fixing previous
  failures.
- Support 'viridian' parameter in Xen HVM
- Support DSA SSH keys in bootstrap

New dependencies
~~~~~~~~~~~~~~~~
The following new dependencies have been added:

For Haskell:
- The ``curl`` library is not optional anymore for compiling the Haskell code.
- ``snap-server`` library (if monitoring is enabled).

For Python:
- The minimum Python version needed to run Ganeti is now 2.6.
- ``yaml`` library (only for running the QA).

Since 2.8.0 rc1
~~~~~~~~~~~~~~~

- Support 'viridian' parameter in Xen HVM (Issue 233)
- Include VCS version in ``gnt-cluster version``
- Support DSA SSH keys in bootstrap (Issue 338)
- Fix batch creation of instances
- Use FQDN to check master node status (Issue 551)
- Make the DRBD collector more failure-resilient


Version 2.8.0 rc1
-----------------

*(Released Fri, 2 Aug 2013)*

The first release candidate of the 2.8 series. Since 2.8.0 beta1:

- Fix upgrading/downgrading from 2.7
- Increase maximum RAPI message size
- Documentation updates
- Split ``confd`` between ``luxid`` and ``confd``
- Merge 2.7 series up to the 2.7.1 release
- Allow the ``modify_etc_hosts`` option to be changed
- Add better debugging for ``luxid`` queries
- Expose bulk parameter for GetJobs in RAPI client
- Expose missing ``network`` fields in RAPI
- Add some ``cluster verify`` tests
- Some unittest fixes
- Fix a malfunction in ``hspace``'s tiered allocation
- Fix query compatibility between haskell and python implementations
- Add the ``vnet_hdr`` HV parameter for KVM
- Add ``--cleanup`` to instance failover
- Change the connected groups format in ``gnt-network info`` output; it
  was previously displayed as a raw list by mistake. (Merged from 2.7)


Version 2.8.0 beta1
-------------------

*(Released Mon, 24 Jun 2013)*

This was the first beta release of the 2.8 series. All important changes
are listed in the latest 2.8 entry.


Version 2.7.1
-------------

*(Released Thu, 25 Jul 2013)*

- Add logrotate functionality in daemon-util
- Add logrotate example file
- Add missing fields to network queries over rapi
- Fix network object timestamps
- Add support for querying network timestamps
- Fix a typo in the example crontab
- Fix a documentation typo


Version 2.7.0
-------------

*(Released Thu, 04 Jul 2013)*

Incompatible/important changes
~~~~~~~~~~~~~~~~~~~~~~~~~~~~~~

- Instance policies for disk size were documented to be on a per-disk
  basis, but hail applied them to the sum of all disks. This has been
  fixed.
- ``hbal`` will now exit with status 0 if, during job execution over
  LUXI, early exit has been requested and all jobs are successful;
  before, exit status 1 was used, which cannot be differentiated from
  "job error" case
- Compatibility with newer versions of rbd has been fixed
- ``gnt-instance batch-create`` has been changed to use the bulk create
  opcode from Ganeti. This lead to incompatible changes in the format of
  the JSON file. It's now not a custom dict anymore but a dict
  compatible with the ``OpInstanceCreate`` opcode.
- Parent directories for file storage need to be listed in
  ``$sysconfdir/ganeti/file-storage-paths`` now. ``cfgupgrade`` will
  write the file automatically based on old configuration values, but it
  can not distribute it across all nodes and the file contents should be
  verified. Use ``gnt-cluster copyfile
  $sysconfdir/ganeti/file-storage-paths`` once the cluster has been
  upgraded. The reason for requiring this list of paths now is that
  before it would have been possible to inject new paths via RPC,
  allowing files to be created in arbitrary locations. The RPC protocol
  is protected using SSL/X.509 certificates, but as a design principle
  Ganeti does not permit arbitrary paths to be passed.
- The parsing of the variants file for OSes (see
  :manpage:`ganeti-os-interface(7)`) has been slightly changed: now empty
  lines and comment lines (starting with ``#``) are ignored for better
  readability.
- The ``setup-ssh`` tool added in Ganeti 2.2 has been replaced and is no
  longer available. ``gnt-node add`` now invokes a new tool on the
  destination node, named ``prepare-node-join``, to configure the SSH
  daemon. Paramiko is no longer necessary to configure nodes' SSH
  daemons via ``gnt-node add``.
- Draining (``gnt-cluster queue drain``) and un-draining the job queue
  (``gnt-cluster queue undrain``) now affects all nodes in a cluster and
  the flag is not reset after a master failover.
- Python 2.4 has *not* been tested with this release. Using 2.6 or above
  is recommended. 2.6 will be mandatory from the 2.8 series.


New features
~~~~~~~~~~~~

- New network management functionality to support automatic allocation
  of IP addresses and managing of network parameters. See
  :manpage:`gnt-network(8)` for more details.
- New external storage backend, to allow managing arbitrary storage
  systems external to the cluster. See
  :manpage:`ganeti-extstorage-interface(7)`.
- New ``exclusive-storage`` node parameter added, restricted to
  nodegroup level. When it's set to true, physical disks are assigned in
  an exclusive fashion to instances, as documented in :doc:`Partitioned
  Ganeti <design-partitioned>`.  Currently, only instances using the
  ``plain`` disk template are supported.
- The KVM hypervisor has been updated with many new hypervisor
  parameters, including a generic one for passing arbitrary command line
  values. See a complete list in :manpage:`gnt-instance(8)`. It is now
  compatible up to qemu 1.4.
- A new tool, called ``mon-collector``, is the stand-alone executor of
  the data collectors for a monitoring system. As of this version, it
  just includes the DRBD data collector, that can be executed by calling
  ``mon-collector`` using the ``drbd`` parameter. See
  :manpage:`mon-collector(7)`.
- A new user option, :pyeval:`rapi.RAPI_ACCESS_READ`, has been added
  for RAPI users. It allows granting permissions to query for
  information to a specific user without giving
  :pyeval:`rapi.RAPI_ACCESS_WRITE` permissions.
- A new tool named ``node-cleanup`` has been added. It cleans remains of
  a cluster from a machine by stopping all daemons, removing
  certificates and ssconf files. Unless the ``--no-backup`` option is
  given, copies of the certificates are made.
- Instance creations now support the use of opportunistic locking,
  potentially speeding up the (parallel) creation of multiple instances.
  This feature is currently only available via the :doc:`RAPI
  <rapi>` interface and when an instance allocator is used. If the
  ``opportunistic_locking`` parameter is set the opcode will try to
  acquire as many locks as possible, but will not wait for any locks
  held by other opcodes. If not enough resources can be found to
  allocate the instance, the temporary error code
  :pyeval:`errors.ECODE_TEMP_NORES` is returned. The operation can be
  retried thereafter, with or without opportunistic locking.
- New experimental linux-ha resource scripts.
- Restricted-commands support: ganeti can now be asked (via command line
  or rapi) to perform commands on a node. These are passed via ganeti
  RPC rather than ssh. This functionality is restricted to commands
  specified on the ``$sysconfdir/ganeti/restricted-commands`` for security
  reasons. The file is not copied automatically.


Misc changes
~~~~~~~~~~~~

- Diskless instances are now externally mirrored (Issue 237). This for
  now has only been tested in conjunction with explicit target nodes for
  migration/failover.
- Queries not needing locks or RPC access to the node can now be
  performed by the confd daemon, making them independent from jobs, and
  thus faster to execute. This is selectable at configure time.
- The functionality for allocating multiple instances at once has been
  overhauled and is now also available through :doc:`RAPI <rapi>`.

There are no significant changes from version 2.7.0~rc3.


Version 2.7.0 rc3
-----------------

*(Released Tue, 25 Jun 2013)*

- Fix permissions on the confd query socket (Issue 477)
- Fix permissions on the job archive dir (Issue 498)
- Fix handling of an internal exception in replace-disks (Issue 472)
- Fix gnt-node info handling of shortened names (Issue 497)
- Fix gnt-instance grow-disk when wiping is enabled
- Documentation improvements, and support for newer pandoc
- Fix hspace honoring ipolicy for disks (Issue 484)
- Improve handling of the ``kvm_extra`` HV parameter


Version 2.7.0 rc2
-----------------

*(Released Fri, 24 May 2013)*

- ``devel/upload`` now works when ``/var/run`` on the target nodes is a
  symlink.
- Disks added through ``gnt-instance modify`` or created through
  ``gnt-instance recreate-disks`` are wiped, if the
  ``prealloc_wipe_disks`` flag is set.
- If wiping newly created disks fails, the disks are removed. Also,
  partial failures in creating disks through ``gnt-instance modify``
  triggers a cleanup of the partially-created disks.
- Removing the master IP address doesn't fail if the address has been
  already removed.
- Fix ownership of the OS log dir
- Workaround missing SO_PEERCRED constant (Issue 191)


Version 2.7.0 rc1
-----------------

*(Released Fri, 3 May 2013)*

This was the first release candidate of the 2.7 series. Since beta3:

- Fix kvm compatibility with qemu 1.4 (Issue 389)
- Documentation updates (admin guide, upgrade notes, install
  instructions) (Issue 372)
- Fix gnt-group list nodes and instances count (Issue 436)
- Fix compilation without non-mandatory libraries (Issue 441)
- Fix xen-hvm hypervisor forcing nics to type 'ioemu' (Issue 247)
- Make confd logging more verbose at INFO level (Issue 435)
- Improve "networks" documentation in :manpage:`gnt-instance(8)`
- Fix failure path for instance storage type conversion (Issue 229)
- Update htools text backend documentation
- Improve the renew-crypto section of :manpage:`gnt-cluster(8)`
- Disable inter-cluster instance move for file-based instances, because
  it is dependant on instance export, which is not supported for
  file-based instances. (Issue 414)
- Fix gnt-job crashes on non-ascii characters (Issue 427)
- Fix volume group checks on non-vm-capable nodes (Issue 432)


Version 2.7.0 beta3
-------------------

*(Released Mon, 22 Apr 2013)*

This was the third beta release of the 2.7 series. Since beta2:

- Fix hail to verify disk instance policies on a per-disk basis (Issue 418).
- Fix data loss on wrong usage of ``gnt-instance move``
- Properly export errors in confd-based job queries
- Add ``users-setup`` tool
- Fix iallocator protocol to report 0 as a disk size for diskless
  instances. This avoids hail breaking when a diskless instance is
  present.
- Fix job queue directory permission problem that made confd job queries
  fail. This requires running an ``ensure-dirs --full-run`` on upgrade
  for access to archived jobs (Issue 406).
- Limit the sizes of networks supported by ``gnt-network`` to something
  between a ``/16`` and a ``/30`` to prevent memory bloat and crashes.
- Fix bugs in instance disk template conversion
- Fix GHC 7 compatibility
- Fix ``burnin`` install path (Issue 426).
- Allow very small disk grows (Issue 347).
- Fix a ``ganeti-noded`` memory bloat introduced in 2.5, by making sure
  that noded doesn't import masterd code (Issue 419).
- Make sure the default metavg at cluster init is the same as the vg, if
  unspecified (Issue 358).
- Fix cleanup of partially created disks (part of Issue 416)


Version 2.7.0 beta2
-------------------

*(Released Tue, 2 Apr 2013)*

This was the second beta release of the 2.7 series. Since beta1:

- Networks no longer have a "type" slot, since this information was
  unused in Ganeti: instead of it tags should be used.
- The rapi client now has a ``target_node`` option to MigrateInstance.
- Fix early exit return code for hbal (Issue 386).
- Fix ``gnt-instance migrate/failover -n`` (Issue 396).
- Fix ``rbd showmapped`` output parsing (Issue 312).
- Networks are now referenced indexed by UUID, rather than name. This
  will require running cfgupgrade, from 2.7.0beta1, if networks are in
  use.
- The OS environment now includes network information.
- Deleting of a network is now disallowed if any instance nic is using
  it, to prevent dangling references.
- External storage is now documented in man pages.
- The exclusive_storage flag can now only be set at nodegroup level.
- Hbal can now submit an explicit priority with its jobs.
- Many network related locking fixes.
- Bump up the required pylint version to 0.25.1.
- Fix the ``no_remember`` option in RAPI client.
- Many ipolicy related tests, qa, and fixes.
- Many documentation improvements and fixes.
- Fix building with ``--disable-file-storage``.
- Fix ``-q`` option in htools, which was broken if passed more than
  once.
- Some haskell/python interaction improvements and fixes.
- Fix iallocator in case of missing LVM storage.
- Fix confd config load in case of ``--no-lvm-storage``.
- The confd/query functionality is now mentioned in the security
  documentation.


Version 2.7.0 beta1
-------------------

*(Released Wed, 6 Feb 2013)*

This was the first beta release of the 2.7 series. All important changes
are listed in the latest 2.7 entry.


Version 2.6.2
-------------

*(Released Fri, 21 Dec 2012)*

Important behaviour change: hbal won't rebalance anymore instances which
have the ``auto_balance`` attribute set to false. This was the intention
all along, but until now it only skipped those from the N+1 memory
reservation (DRBD-specific).

A significant number of bug fixes in this release:

- Fixed disk adoption interaction with ipolicy checks.
- Fixed networking issues when instances are started, stopped or
  migrated, by forcing the tap device's MAC prefix to "fe" (issue 217).
- Fixed the warning in cluster verify for shared storage instances not
  being redundant.
- Fixed removal of storage directory on shared file storage (issue 262).
- Fixed validation of LVM volume group name in OpClusterSetParams
  (``gnt-cluster modify``) (issue 285).
- Fixed runtime memory increases (``gnt-instance modify -m``).
- Fixed live migration under Xen's ``xl`` mode.
- Fixed ``gnt-instance console`` with ``xl``.
- Fixed building with newer Haskell compiler/libraries.
- Fixed PID file writing in Haskell daemons (confd); this prevents
  restart issues if confd was launched manually (outside of
  ``daemon-util``) while another copy of it was running
- Fixed a type error when doing live migrations with KVM (issue 297) and
  the error messages for failing migrations have been improved.
- Fixed opcode validation for the out-of-band commands (``gnt-node
  power``).
- Fixed a type error when unsetting OS hypervisor parameters (issue
  311); now it's possible to unset all OS-specific hypervisor
  parameters.
- Fixed the ``dry-run`` mode for many operations: verification of
  results was over-zealous but didn't take into account the ``dry-run``
  operation, resulting in "wrong" failures.
- Fixed bash completion in ``gnt-job list`` when the job queue has
  hundreds of entries; especially with older ``bash`` versions, this
  results in significant CPU usage.

And lastly, a few other improvements have been made:

- Added option to force master-failover without voting (issue 282).
- Clarified error message on lock conflict (issue 287).
- Logging of newly submitted jobs has been improved (issue 290).
- Hostname checks have been made uniform between instance rename and
  create (issue 291).
- The ``--submit`` option is now supported by ``gnt-debug delay``.
- Shutting down the master daemon by sending SIGTERM now stops it from
  processing jobs waiting for locks; instead, those jobs will be started
  once again after the master daemon is started the next time (issue
  296).
- Support for Xen's ``xl`` program has been improved (besides the fixes
  above).
- Reduced logging noise in the Haskell confd daemon (only show one log
  entry for each config reload, instead of two).
- Several man page updates and typo fixes.


Version 2.6.1
-------------

*(Released Fri, 12 Oct 2012)*

A small bugfix release. Among the bugs fixed:

- Fixed double use of ``PRIORITY_OPT`` in ``gnt-node migrate``, that
  made the command unusable.
- Commands that issue many jobs don't fail anymore just because some jobs
  take so long that other jobs are archived.
- Failures during ``gnt-instance reinstall`` are reflected by the exit
  status.
- Issue 190 fixed. Check for DRBD in cluster verify is enabled only when
  DRBD is enabled.
- When ``always_failover`` is set, ``--allow-failover`` is not required
  in migrate commands anymore.
- ``bash_completion`` works even if extglob is disabled.
- Fixed bug with locks that made failover for RDB-based instances fail.
- Fixed bug in non-mirrored instance allocation that made Ganeti choose
  a random node instead of one based on the allocator metric.
- Support for newer versions of pylint and pep8.
- Hail doesn't fail anymore when trying to add an instance of type
  ``file``, ``sharedfile`` or ``rbd``.
- Added new Makefile target to rebuild the whole distribution, so that
  all files are included.


Version 2.6.0
-------------

*(Released Fri, 27 Jul 2012)*


.. attention:: The ``LUXI`` protocol has been made more consistent
   regarding its handling of command arguments. This, however, leads to
   incompatibility issues with previous versions. Please ensure that you
   restart Ganeti daemons soon after the upgrade, otherwise most
   ``LUXI`` calls (job submission, setting/resetting the drain flag,
   pausing/resuming the watcher, cancelling and archiving jobs, querying
   the cluster configuration) will fail.


New features
~~~~~~~~~~~~

Instance run status
+++++++++++++++++++

The current ``admin_up`` field, which used to denote whether an instance
should be running or not, has been removed. Instead, ``admin_state`` is
introduced, with 3 possible values -- ``up``, ``down`` and ``offline``.

The rational behind this is that an instance being “down” can have
different meanings:

- it could be down during a reboot
- it could be temporarily be down for a reinstall
- or it could be down because it is deprecated and kept just for its
  disk

The previous Boolean state was making it difficult to do capacity
calculations: should Ganeti reserve memory for a down instance? Now, the
tri-state field makes it clear:

- in ``up`` and ``down`` state, all resources are reserved for the
  instance, and it can be at any time brought up if it is down
- in ``offline`` state, only disk space is reserved for it, but not
  memory or CPUs

The field can have an extra use: since the transition between ``up`` and
``down`` and vice-versus is done via ``gnt-instance start/stop``, but
transition between ``offline`` and ``down`` is done via ``gnt-instance
modify``, it is possible to given different rights to users. For
example, owners of an instance could be allowed to start/stop it, but
not transition it out of the offline state.

Instance policies and specs
+++++++++++++++++++++++++++

In previous Ganeti versions, an instance creation request was not
limited on the minimum size and on the maximum size just by the cluster
resources. As such, any policy could be implemented only in third-party
clients (RAPI clients, or shell wrappers over ``gnt-*``
tools). Furthermore, calculating cluster capacity via ``hspace`` again
required external input with regards to instance sizes.

In order to improve these workflows and to allow for example better
per-node group differentiation, we introduced instance specs, which
allow declaring:

- minimum instance disk size, disk count, memory size, cpu count
- maximum values for the above metrics
- and “standard” values (used in ``hspace`` to calculate the standard
  sized instances)

The minimum/maximum values can be also customised at node-group level,
for example allowing more powerful hardware to support bigger instance
memory sizes.

Beside the instance specs, there are a few other settings belonging to
the instance policy framework. It is possible now to customise, per
cluster and node-group:

- the list of allowed disk templates
- the maximum ratio of VCPUs per PCPUs (to control CPU oversubscription)
- the maximum ratio of instance to spindles (see below for more
  information) for local storage

All these together should allow all tools that talk to Ganeti to know
what are the ranges of allowed values for instances and the
over-subscription that is allowed.

For the VCPU/PCPU ratio, we already have the VCPU configuration from the
instance configuration, and the physical CPU configuration from the
node. For the spindle ratios however, we didn't track before these
values, so new parameters have been added:

- a new node parameter ``spindle_count``, defaults to 1, customisable at
  node group or node level
- at new backend parameter (for instances), ``spindle_use`` defaults to 1

Note that spindles in this context doesn't need to mean actual
mechanical hard-drives; it's just a relative number for both the node
I/O capacity and instance I/O consumption.

Instance migration behaviour
++++++++++++++++++++++++++++

While live-migration is in general desirable over failover, it is
possible that for some workloads it is actually worse, due to the
variable time of the “suspend” phase during live migration.

To allow the tools to work consistently over such instances (without
having to hard-code instance names), a new backend parameter
``always_failover`` has been added to control the migration/failover
behaviour. When set to True, all migration requests for an instance will
instead fall-back to failover.

Instance memory ballooning
++++++++++++++++++++++++++

Initial support for memory ballooning has been added. The memory for an
instance is no longer fixed (backend parameter ``memory``), but instead
can vary between minimum and maximum values (backend parameters
``minmem`` and ``maxmem``). Currently we only change an instance's
memory when:

- live migrating or failing over and instance and the target node
  doesn't have enough memory
- user requests changing the memory via ``gnt-instance modify
  --runtime-memory``

Instance CPU pinning
++++++++++++++++++++

In order to control the use of specific CPUs by instance, support for
controlling CPU pinning has been added for the Xen, HVM and LXC
hypervisors. This is controlled by a new hypervisor parameter
``cpu_mask``; details about possible values for this are in the
:manpage:`gnt-instance(8)`. Note that use of the most specific (precise
VCPU-to-CPU mapping) form will work well only when all nodes in your
cluster have the same amount of CPUs.

Disk parameters
+++++++++++++++

Another area in which Ganeti was not customisable were the parameters
used for storage configuration, e.g. how many stripes to use for LVM,
DRBD resync configuration, etc.

To improve this area, we've added disks parameters, which are
customisable at cluster and node group level, and which allow to
specify various parameters for disks (DRBD has the most parameters
currently), for example:

- DRBD resync algorithm and parameters (e.g. speed)
- the default VG for meta-data volumes for DRBD
- number of stripes for LVM (plain disk template)
- the RBD pool

These parameters can be modified via ``gnt-cluster modify -D …`` and
``gnt-group modify -D …``, and are used at either instance creation (in
case of LVM stripes, for example) or at disk “activation” time
(e.g. resync speed).

Rados block device support
++++++++++++++++++++++++++

A Rados (http://ceph.com/wiki/Rbd) storage backend has been added,
denoted by the ``rbd`` disk template type. This is considered
experimental, feedback is welcome. For details on configuring it, see
the :doc:`install` document and the :manpage:`gnt-cluster(8)` man page.

Master IP setup
+++++++++++++++

The existing master IP functionality works well only in simple setups (a
single network shared by all nodes); however, if nodes belong to
different networks, then the ``/32`` setup and lack of routing
information is not enough.

To allow the master IP to function well in more complex cases, the
system was reworked as follows:

- a master IP netmask setting has been added
- the master IP activation/turn-down code was moved from the node daemon
  to a separate script
- whether to run the Ganeti-supplied master IP script or a user-supplied
  on is a ``gnt-cluster init`` setting

Details about the location of the standard and custom setup scripts are
in the man page :manpage:`gnt-cluster(8)`; for information about the
setup script protocol, look at the Ganeti-supplied script.

SPICE support
+++++++++++++

The `SPICE <http://www.linux-kvm.org/page/SPICE>`_ support has been
improved.

It is now possible to use TLS-protected connections, and when renewing
or changing the cluster certificates (via ``gnt-cluster renew-crypto``,
it is now possible to specify spice or spice CA certificates. Also, it
is possible to configure a password for SPICE sessions via the
hypervisor parameter ``spice_password_file``.

There are also new parameters to control the compression and streaming
options (e.g. ``spice_image_compression``, ``spice_streaming_video``,
etc.). For details, see the man page :manpage:`gnt-instance(8)` and look
for the spice parameters.

Lastly, it is now possible to see the SPICE connection information via
``gnt-instance console``.

OVF converter
+++++++++++++

A new tool (``tools/ovfconverter``) has been added that supports
conversion between Ganeti and the `Open Virtualization Format
<http://en.wikipedia.org/wiki/Open_Virtualization_Format>`_ (both to and
from).

This relies on the ``qemu-img`` tool to convert the disk formats, so the
actual compatibility with other virtualization solutions depends on it.

Confd daemon changes
++++++++++++++++++++

The configuration query daemon (``ganeti-confd``) is now optional, and
has been rewritten in Haskell; whether to use the daemon at all, use the
Python (default) or the Haskell version is selectable at configure time
via the ``--enable-confd`` parameter, which can take one of the
``haskell``, ``python`` or ``no`` values. If not used, disabling the
daemon will result in a smaller footprint; for larger systems, we
welcome feedback on the Haskell version which might become the default
in future versions.

If you want to use ``gnt-node list-drbd`` you need to have the Haskell
daemon running. The Python version doesn't implement the new call.


User interface changes
~~~~~~~~~~~~~~~~~~~~~~

We have replaced the ``--disks`` option of ``gnt-instance
replace-disks`` with a more flexible ``--disk`` option, which allows
adding and removing disks at arbitrary indices (Issue 188). Furthermore,
disk size and mode can be changed upon recreation (via ``gnt-instance
recreate-disks``, which accepts the same ``--disk`` option).

As many people are used to a ``show`` command, we have added that as an
alias to ``info`` on all ``gnt-*`` commands.

The ``gnt-instance grow-disk`` command has a new mode in which it can
accept the target size of the disk, instead of the delta; this can be
more safe since two runs in absolute mode will be idempotent, and
sometimes it's also easier to specify the desired size directly.

Also the handling of instances with regard to offline secondaries has
been improved. Instance operations should not fail because one of it's
secondary nodes is offline, even though it's safe to proceed.

A new command ``list-drbd`` has been added to the ``gnt-node`` script to
support debugging of DRBD issues on nodes. It provides a mapping of DRBD
minors to instance name.

API changes
~~~~~~~~~~~

RAPI coverage has improved, with (for example) new resources for
recreate-disks, node power-cycle, etc.

Compatibility
~~~~~~~~~~~~~

There is partial support for ``xl`` in the Xen hypervisor; feedback is
welcome.

Python 2.7 is better supported, and after Ganeti 2.6 we will investigate
whether to still support Python 2.4 or move to Python 2.6 as minimum
required version.

Support for Fedora has been slightly improved; the provided example
init.d script should work better on it and the INSTALL file should
document the needed dependencies.

Internal changes
~~~~~~~~~~~~~~~~

The deprecated ``QueryLocks`` LUXI request has been removed. Use
``Query(what=QR_LOCK, ...)`` instead.

The LUXI requests :pyeval:`luxi.REQ_QUERY_JOBS`,
:pyeval:`luxi.REQ_QUERY_INSTANCES`, :pyeval:`luxi.REQ_QUERY_NODES`,
:pyeval:`luxi.REQ_QUERY_GROUPS`, :pyeval:`luxi.REQ_QUERY_EXPORTS` and
:pyeval:`luxi.REQ_QUERY_TAGS` are deprecated and will be removed in a
future version. :pyeval:`luxi.REQ_QUERY` should be used instead.

RAPI client: ``CertificateError`` now derives from
``GanetiApiError``. This should make it more easy to handle Ganeti
errors.

Deprecation warnings due to PyCrypto/paramiko import in
``tools/setup-ssh`` have been silenced, as usually they are safe; please
make sure to run an up-to-date paramiko version, if you use this tool.

The QA scripts now depend on Python 2.5 or above (the main code base
still works with Python 2.4).

The configuration file (``config.data``) is now written without
indentation for performance reasons; if you want to edit it, it can be
re-formatted via ``tools/fmtjson``.

A number of bugs has been fixed in the cluster merge tool.

``x509`` certification verification (used in import-export) has been
changed to allow the same clock skew as permitted by the cluster
verification. This will remove some rare but hard to diagnose errors in
import-export.


Version 2.6.0 rc4
-----------------

*(Released Thu, 19 Jul 2012)*

Very few changes from rc4 to the final release, only bugfixes:

- integrated fixes from release 2.5.2 (fix general boot flag for KVM
  instance, fix CDROM booting for KVM instances)
- fixed node group modification of node parameters
- fixed issue in LUClusterVerifyGroup with multi-group clusters
- fixed generation of bash completion to ensure a stable ordering
- fixed a few typos


Version 2.6.0 rc3
-----------------

*(Released Fri, 13 Jul 2012)*

Third release candidate for 2.6. The following changes were done from
rc3 to rc4:

- Fixed ``UpgradeConfig`` w.r.t. to disk parameters on disk objects.
- Fixed an inconsistency in the LUXI protocol with the provided
  arguments (NOT backwards compatible)
- Fixed a bug with node groups ipolicy where ``min`` was greater than
  the cluster ``std`` value
- Implemented a new ``gnt-node list-drbd`` call to list DRBD minors for
  easier instance debugging on nodes (requires ``hconfd`` to work)


Version 2.6.0 rc2
-----------------

*(Released Tue, 03 Jul 2012)*

Second release candidate for 2.6. The following changes were done from
rc2 to rc3:

- Fixed ``gnt-cluster verify`` regarding ``master-ip-script`` on non
  master candidates
- Fixed a RAPI regression on missing beparams/memory
- Fixed redistribution of files on offline nodes
- Added possibility to run activate-disks even though secondaries are
  offline. With this change it relaxes also the strictness on some other
  commands which use activate disks internally:
  * ``gnt-instance start|reboot|rename|backup|export``
- Made it possible to remove safely an instance if its secondaries are
  offline
- Made it possible to reinstall even though secondaries are offline


Version 2.6.0 rc1
-----------------

*(Released Mon, 25 Jun 2012)*

First release candidate for 2.6. The following changes were done from
rc1 to rc2:

- Fixed bugs with disk parameters and ``rbd`` templates as well as
  ``instance_os_add``
- Made ``gnt-instance modify`` more consistent regarding new NIC/Disk
  behaviour. It supports now the modify operation
- ``hcheck`` implemented to analyze cluster health and possibility of
  improving health by rebalance
- ``hbal`` has been improved in dealing with split instances


Version 2.6.0 beta2
-------------------

*(Released Mon, 11 Jun 2012)*

Second beta release of 2.6. The following changes were done from beta2
to rc1:

- Fixed ``daemon-util`` with non-root user models
- Fixed creation of plain instances with ``--no-wait-for-sync``
- Fix wrong iv_names when running ``cfgupgrade``
- Export more information in RAPI group queries
- Fixed bug when changing instance network interfaces
- Extended burnin to do NIC changes
- query: Added ``<``, ``>``, ``<=``, ``>=`` comparison operators
- Changed default for DRBD barriers
- Fixed DRBD error reporting for syncer rate
- Verify the options on disk parameters

And of course various fixes to documentation and improved unittests and
QA.


Version 2.6.0 beta1
-------------------

*(Released Wed, 23 May 2012)*

First beta release of 2.6. The following changes were done from beta1 to
beta2:

- integrated patch for distributions without ``start-stop-daemon``
- adapted example init.d script to work on Fedora
- fixed log handling in Haskell daemons
- adapted checks in the watcher for pycurl linked against libnss
- add partial support for ``xl`` instead of ``xm`` for Xen
- fixed a type issue in cluster verification
- fixed ssconf handling in the Haskell code (was breaking confd in IPv6
  clusters)

Plus integrated fixes from the 2.5 branch:

- fixed ``kvm-ifup`` to use ``/bin/bash``
- fixed parallel build failures
- KVM live migration when using a custom keymap


Version 2.5.2
-------------

*(Released Tue, 24 Jul 2012)*

A small bugfix release, with no new features:

- fixed bash-isms in kvm-ifup, for compatibility with systems which use a
  different default shell (e.g. Debian, Ubuntu)
- fixed KVM startup and live migration with a custom keymap (fixes Issue
  243 and Debian bug #650664)
- fixed compatibility with KVM versions that don't support multiple boot
  devices (fixes Issue 230 and Debian bug #624256)

Additionally, a few fixes were done to the build system (fixed parallel
build failures) and to the unittests (fixed race condition in test for
FileID functions, and the default enable/disable mode for QA test is now
customisable).


Version 2.5.1
-------------

*(Released Fri, 11 May 2012)*

A small bugfix release.

The main issues solved are on the topic of compatibility with newer LVM
releases:

- fixed parsing of ``lv_attr`` field
- adapted to new ``vgreduce --removemissing`` behaviour where sometimes
  the ``--force`` flag is needed

Also on the topic of compatibility, ``tools/lvmstrap`` has been changed
to accept kernel 3.x too (was hardcoded to 2.6.*).

A regression present in 2.5.0 that broke handling (in the gnt-* scripts)
of hook results and that also made display of other errors suboptimal
was fixed; the code behaves now like 2.4 and earlier.

Another change in 2.5, the cleanup of the OS scripts environment, is too
aggressive: it removed even the ``PATH`` variable, which requires the OS
scripts to *always* need to export it. Since this is a bit too strict,
we now export a minimal PATH, the same that we export for hooks.

The fix for issue 201 (Preserve bridge MTU in KVM ifup script) was
integrated into this release.

Finally, a few other miscellaneous changes were done (no new features,
just small improvements):

- Fix ``gnt-group --help`` display
- Fix hardcoded Xen kernel path
- Fix grow-disk handling of invalid units
- Update synopsis for ``gnt-cluster repair-disk-sizes``
- Accept both PUT and POST in noded (makes future upgrade to 2.6 easier)


Version 2.5.0
-------------

*(Released Thu, 12 Apr 2012)*

Incompatible/important changes and bugfixes
~~~~~~~~~~~~~~~~~~~~~~~~~~~~~~~~~~~~~~~~~~~

- The default of the ``/2/instances/[instance_name]/rename`` RAPI
  resource's ``ip_check`` parameter changed from ``True`` to ``False``
  to match the underlying LUXI interface.
- The ``/2/nodes/[node_name]/evacuate`` RAPI resource was changed to use
  body parameters, see :doc:`RAPI documentation <rapi>`. The server does
  not maintain backwards-compatibility as the underlying operation
  changed in an incompatible way. The RAPI client can talk to old
  servers, but it needs to be told so as the return value changed.
- When creating file-based instances via RAPI, the ``file_driver``
  parameter no longer defaults to ``loop`` and must be specified.
- The deprecated ``bridge`` NIC parameter is no longer supported. Use
  ``link`` instead.
- Support for the undocumented and deprecated RAPI instance creation
  request format version 0 has been dropped. Use version 1, supported
  since Ganeti 2.1.3 and :doc:`documented <rapi>`, instead.
- Pyparsing 1.4.6 or above is required, see :doc:`installation
  documentation <install>`.
- The "cluster-verify" hooks are now executed per group by the
  ``OP_CLUSTER_VERIFY_GROUP`` opcode. This maintains the same behavior
  if you just run ``gnt-cluster verify``, which generates one opcode per
  group.
- The environment as passed to the OS scripts is cleared, and thus no
  environment variables defined in the node daemon's environment will be
  inherited by the scripts.
- The :doc:`iallocator <iallocator>` mode ``multi-evacuate`` has been
  deprecated.
- :doc:`New iallocator modes <design-multi-reloc>` have been added to
  support operations involving multiple node groups.
- Offline nodes are ignored when failing over an instance.
- Support for KVM version 1.0, which changed the version reporting format
  from 3 to 2 digits.
- TCP/IP ports used by DRBD disks are returned to a pool upon instance
  removal.
- ``Makefile`` is now compatible with Automake 1.11.2
- Includes all bugfixes made in the 2.4 series

New features
~~~~~~~~~~~~

- The ganeti-htools project has been merged into the ganeti-core source
  tree and will be built as part of Ganeti (see :doc:`install-quick`).
- Implemented support for :doc:`shared storage <design-shared-storage>`.
- Add support for disks larger than 2 TB in ``lvmstrap`` by supporting
  GPT-style partition tables (requires `parted
  <http://www.gnu.org/s/parted/>`_).
- Added support for floppy drive and 2nd CD-ROM drive in KVM hypervisor.
- Allowed adding tags on instance creation.
- Export instance tags to hooks (``INSTANCE_TAGS``, see :doc:`hooks`)
- Allow instances to be started in a paused state, enabling the user to
  see the complete console output on boot using the console.
- Added new hypervisor flag to control default reboot behaviour
  (``reboot_behavior``).
- Added support for KVM keymaps (hypervisor parameter ``keymap``).
- Improved out-of-band management support:

  - Added ``gnt-node health`` command reporting the health status of
    nodes.
  - Added ``gnt-node power`` command to manage power status of nodes.
  - Added command for emergency power-off (EPO), ``gnt-cluster epo``.

- Instance migration can fall back to failover if instance is not
  running.
- Filters can be used when listing nodes, instances, groups and locks;
  see :manpage:`ganeti(7)` manpage.
- Added post-execution status as variables to :doc:`hooks <hooks>`
  environment.
- Instance tags are exported/imported together with the instance.
- When given an explicit job ID, ``gnt-job info`` will work for archived
  jobs.
- Jobs can define dependencies on other jobs (not yet supported via
  RAPI or command line, but used by internal commands and usable via
  LUXI).

  - Lock monitor (``gnt-debug locks``) shows jobs waiting for
    dependencies.

- Instance failover is now available as a RAPI resource
  (``/2/instances/[instance_name]/failover``).
- ``gnt-instance info`` defaults to static information if primary node
  is offline.
- Opcodes have a new ``comment`` attribute.
- Added basic SPICE support to KVM hypervisor.
- ``tools/ganeti-listrunner`` allows passing of arguments to executable.

Node group improvements
~~~~~~~~~~~~~~~~~~~~~~~

- ``gnt-cluster verify`` has been modified to check groups separately,
  thereby improving performance.
- Node group support has been added to ``gnt-cluster verify-disks``,
  which now operates per node group.
- Watcher has been changed to work better with node groups.

  - One process and state file per node group.
  - Slow watcher in one group doesn't block other group's watcher.

- Added new command, ``gnt-group evacuate``, to move all instances in a
  node group to other groups.
- Added ``gnt-instance change-group`` to move an instance to another
  node group.
- ``gnt-cluster command`` and ``gnt-cluster copyfile`` now support
  per-group operations.
- Node groups can be tagged.
- Some operations switch from an exclusive to a shared lock as soon as
  possible.
- Instance's primary and secondary nodes' groups are now available as
  query fields (``pnode.group``, ``pnode.group.uuid``, ``snodes.group``
  and ``snodes.group.uuid``).

Misc
~~~~

- Numerous updates to documentation and manpages.

  - :doc:`RAPI <rapi>` documentation now has detailed parameter
    descriptions.
  - Some opcode/job results are now also documented, see :doc:`RAPI
    <rapi>`.

- A lockset's internal lock is now also visible in lock monitor.
- Log messages from job queue workers now contain information about the
  opcode they're processing.
- ``gnt-instance console`` no longer requires the instance lock.
- A short delay when waiting for job changes reduces the number of LUXI
  requests significantly.
- DRBD metadata volumes are overwritten with zeros during disk creation.
- Out-of-band commands no longer acquire the cluster lock in exclusive
  mode.
- ``devel/upload`` now uses correct permissions for directories.


Version 2.5.0 rc6
-----------------

*(Released Fri, 23 Mar 2012)*

This was the sixth release candidate of the 2.5 series.


Version 2.5.0 rc5
-----------------

*(Released Mon, 9 Jan 2012)*

This was the fifth release candidate of the 2.5 series.


Version 2.5.0 rc4
-----------------

*(Released Thu, 27 Oct 2011)*

This was the fourth release candidate of the 2.5 series.


Version 2.5.0 rc3
-----------------

*(Released Wed, 26 Oct 2011)*

This was the third release candidate of the 2.5 series.


Version 2.5.0 rc2
-----------------

*(Released Tue, 18 Oct 2011)*

This was the second release candidate of the 2.5 series.


Version 2.5.0 rc1
-----------------

*(Released Tue, 4 Oct 2011)*

This was the first release candidate of the 2.5 series.


Version 2.5.0 beta3
-------------------

*(Released Wed, 31 Aug 2011)*

This was the third beta release of the 2.5 series.


Version 2.5.0 beta2
-------------------

*(Released Mon, 22 Aug 2011)*

This was the second beta release of the 2.5 series.


Version 2.5.0 beta1
-------------------

*(Released Fri, 12 Aug 2011)*

This was the first beta release of the 2.5 series.


Version 2.4.5
-------------

*(Released Thu, 27 Oct 2011)*

- Fixed bug when parsing command line parameter values ending in
  backslash
- Fixed assertion error after unclean master shutdown
- Disable HTTP client pool for RPC, significantly reducing memory usage
  of master daemon
- Fixed queue archive creation with wrong permissions


Version 2.4.4
-------------

*(Released Tue, 23 Aug 2011)*

Small bug-fixes:

- Fixed documentation for importing with ``--src-dir`` option
- Fixed a bug in ``ensure-dirs`` with queue/archive permissions
- Fixed a parsing issue with DRBD 8.3.11 in the Linux kernel


Version 2.4.3
-------------

*(Released Fri, 5 Aug 2011)*

Many bug-fixes and a few small features:

- Fixed argument order in ``ReserveLV`` and ``ReserveMAC`` which caused
  issues when you tried to add an instance with two MAC addresses in one
  request
- KVM: fixed per-instance stored UID value
- KVM: configure bridged NICs at migration start
- KVM: Fix a bug where instance will not start with never KVM versions
  (>= 0.14)
- Added OS search path to ``gnt-cluster info``
- Fixed an issue with ``file_storage_dir`` where you were forced to
  provide an absolute path, but the documentation states it is a
  relative path, the documentation was right
- Added a new parameter to instance stop/start called ``--no-remember``
  that will make the state change to not be remembered
- Implemented ``no_remember`` at RAPI level
- Improved the documentation
- Node evacuation: don't call IAllocator if node is already empty
- Fixed bug in DRBD8 replace disks on current nodes
- Fixed bug in recreate-disks for DRBD instances
- Moved assertion checking locks in ``gnt-instance replace-disks``
  causing it to abort with not owning the right locks for some situation
- Job queue: Fixed potential race condition when cancelling queued jobs
- Fixed off-by-one bug in job serial generation
- ``gnt-node volumes``: Fix instance names
- Fixed aliases in bash completion
- Fixed a bug in reopening log files after being sent a SIGHUP
- Added a flag to burnin to allow specifying VCPU count
- Bugfixes to non-root Ganeti configuration


Version 2.4.2
-------------

*(Released Thu, 12 May 2011)*

Many bug-fixes and a few new small features:

- Fixed a bug related to log opening failures
- Fixed a bug in instance listing with orphan instances
- Fixed a bug which prevented resetting the cluster-level node parameter
  ``oob_program`` to the default
- Many fixes related to the ``cluster-merge`` tool
- Fixed a race condition in the lock monitor, which caused failures
  during (at least) creation of many instances in parallel
- Improved output for gnt-job info
- Removed the quiet flag on some ssh calls which prevented debugging
  failures
- Improved the N+1 failure messages in cluster verify by actually
  showing the memory values (needed and available)
- Increased lock attempt timeouts so that when executing long operations
  (e.g. DRBD replace-disks) other jobs do not enter 'blocking acquire'
  too early and thus prevent the use of the 'fair' mechanism
- Changed instance query data (``gnt-instance info``) to not acquire
  locks unless needed, thus allowing its use on locked instance if only
  static information is asked for
- Improved behaviour with filesystems that do not support rename on an
  opened file
- Fixed the behaviour of ``prealloc_wipe_disks`` cluster parameter which
  kept locks on all nodes during the wipe, which is unneeded
- Fixed ``gnt-watcher`` handling of errors during hooks execution
- Fixed bug in ``prealloc_wipe_disks`` with small disk sizes (less than
  10GiB) which caused the wipe to fail right at the end in some cases
- Fixed master IP activation when doing master failover with no-voting
- Fixed bug in ``gnt-node add --readd`` which allowed the re-adding of
  the master node itself
- Fixed potential data-loss in under disk full conditions, where Ganeti
  wouldn't check correctly the return code and would consider
  partially-written files 'correct'
- Fixed bug related to multiple VGs and DRBD disk replacing
- Added new disk parameter ``metavg`` that allows placement of the meta
  device for DRBD in a different volume group
- Fixed error handling in the node daemon when the system libc doesn't
  have major number 6 (i.e. if ``libc.so.6`` is not the actual libc)
- Fixed lock release during replace-disks, which kept cluster-wide locks
  when doing disk replaces with an iallocator script
- Added check for missing bridges in cluster verify
- Handle EPIPE errors while writing to the terminal better, so that
  piping the output to e.g. ``less`` doesn't cause a backtrace
- Fixed rare case where a ^C during Luxi calls could have been
  interpreted as server errors, instead of simply terminating
- Fixed a race condition in LUGroupAssignNodes (``gnt-group
  assign-nodes``)
- Added a few more parameters to the KVM hypervisor, allowing a second
  CDROM, custom disk type for CDROMs and a floppy image
- Removed redundant message in instance rename when the name is given
  already as a FQDN
- Added option to ``gnt-instance recreate-disks`` to allow creating the
  disks on new nodes, allowing recreation when the original instance
  nodes are completely gone
- Added option when converting disk templates to DRBD to skip waiting
  for the resync, in order to make the instance available sooner
- Added two new variables to the OS scripts environment (containing the
  instance's nodes)
- Made the root_path and optional parameter for the xen-pvm hypervisor,
  to allow use of ``pvgrub`` as bootloader
- Changed the instance memory modifications to only check out-of-memory
  conditions on memory increases, and turned the secondary node warnings
  into errors (they can still be overridden via ``--force``)
- Fixed the handling of a corner case when the Python installation gets
  corrupted (e.g. a bad disk) while ganeti-noded is running and we try
  to execute a command that doesn't exist
- Fixed a bug in ``gnt-instance move`` (LUInstanceMove) when the primary
  node of the instance returned failures during instance shutdown; this
  adds the option ``--ignore-consistency`` to gnt-instance move

And as usual, various improvements to the error messages, documentation
and man pages.


Version 2.4.1
-------------

*(Released Wed, 09 Mar 2011)*

Emergency bug-fix release. ``tools/cfgupgrade`` was broken and overwrote
the RAPI users file if run twice (even with ``--dry-run``).

The release fixes that bug (nothing else changed).


Version 2.4.0
-------------

*(Released Mon, 07 Mar 2011)*

Final 2.4.0 release. Just a few small fixes:

- Fixed RAPI node evacuate
- Fixed the kvm-ifup script
- Fixed internal error handling for special job cases
- Updated man page to specify the escaping feature for options


Version 2.4.0 rc3
-----------------

*(Released Mon, 28 Feb 2011)*

A critical fix for the ``prealloc_wipe_disks`` feature: it is possible
that this feature wiped the disks of the wrong instance, leading to loss
of data.

Other changes:

- Fixed title of query field containing instance name
- Expanded the glossary in the documentation
- Fixed one unittest (internal issue)


Version 2.4.0 rc2
-----------------

*(Released Mon, 21 Feb 2011)*

A number of bug fixes plus just a couple functionality changes.

On the user-visible side, the ``gnt-* list`` command output has changed
with respect to "special" field states. The current rc1 style of display
can be re-enabled by passing a new ``--verbose`` (``-v``) flag, but in
the default output mode special fields states are displayed as follows:

- Offline resource: ``*``
- Unavailable/not applicable: ``-``
- Data missing (RPC failure): ``?``
- Unknown field: ``??``

Another user-visible change is the addition of ``--force-join`` to
``gnt-node add``.

As for bug fixes:

- ``tools/cluster-merge`` has seen many fixes and is now enabled again
- Fixed regression in RAPI/instance reinstall where all parameters were
  required (instead of optional)
- Fixed ``gnt-cluster repair-disk-sizes``, was broken since Ganeti 2.2
- Fixed iallocator usage (offline nodes were not considered offline)
- Fixed ``gnt-node list`` with respect to non-vm_capable nodes
- Fixed hypervisor and OS parameter validation with respect to
  non-vm_capable nodes
- Fixed ``gnt-cluster verify`` with respect to offline nodes (mostly
  cosmetic)
- Fixed ``tools/listrunner`` with respect to agent-based usage


Version 2.4.0 rc1
-----------------

*(Released Fri,  4 Feb 2011)*

Many changes and fixes since the beta1 release. While there were some
internal changes, the code has been mostly stabilised for the RC
release.

Note: the dumb allocator was removed in this release, as it was not kept
up-to-date with the IAllocator protocol changes. It is recommended to
use the ``hail`` command from the ganeti-htools package.

Note: the 2.4 and up versions of Ganeti are not compatible with the
0.2.x branch of ganeti-htools. You need to upgrade to
ganeti-htools-0.3.0 (or later).

Regressions fixed from 2.3
~~~~~~~~~~~~~~~~~~~~~~~~~~

- Fixed the ``gnt-cluster verify-disks`` command
- Made ``gnt-cluster verify-disks`` work in parallel (as opposed to
  serially on nodes)
- Fixed disk adoption breakage
- Fixed wrong headers in instance listing for field aliases

Other bugs fixed
~~~~~~~~~~~~~~~~

- Fixed corner case in KVM handling of NICs
- Fixed many cases of wrong handling of non-vm_capable nodes
- Fixed a bug where a missing instance symlink was not possible to
  recreate with any ``gnt-*`` command (now ``gnt-instance
  activate-disks`` does it)
- Fixed the volume group name as reported by ``gnt-cluster
  verify-disks``
- Increased timeouts for the import-export code, hopefully leading to
  fewer aborts due network or instance timeouts
- Fixed bug in ``gnt-node list-storage``
- Fixed bug where not all daemons were started on cluster
  initialisation, but only at the first watcher run
- Fixed many bugs in the OOB implementation
- Fixed watcher behaviour in presence of instances with offline
  secondaries
- Fixed instance list output for instances running on the wrong node
- a few fixes to the cluster-merge tool, but it still cannot merge
  multi-node groups (currently it is not recommended to use this tool)


Improvements
~~~~~~~~~~~~

- Improved network configuration for the KVM hypervisor
- Added e1000 as a supported NIC for Xen-HVM
- Improved the lvmstrap tool to also be able to use partitions, as
  opposed to full disks
- Improved speed of disk wiping (the cluster parameter
  ``prealloc_wipe_disks``, so that it has a low impact on the total time
  of instance creations
- Added documentation for the OS parameters
- Changed ``gnt-instance deactivate-disks`` so that it can work if the
  hypervisor is not responding
- Added display of blacklisted and hidden OS information in
  ``gnt-cluster info``
- Extended ``gnt-cluster verify`` to also validate hypervisor, backend,
  NIC and node parameters, which might create problems with currently
  invalid (but undetected) configuration files, but prevents validation
  failures when unrelated parameters are modified
- Changed cluster initialisation to wait for the master daemon to become
  available
- Expanded the RAPI interface:

  - Added config redistribution resource
  - Added activation/deactivation of instance disks
  - Added export of console information

- Implemented log file reopening on SIGHUP, which allows using
  logrotate(8) for the Ganeti log files
- Added a basic OOB helper script as an example


Version 2.4.0 beta1
-------------------

*(Released Fri, 14 Jan 2011)*

User-visible
~~~~~~~~~~~~

- Fixed timezone issues when formatting timestamps
- Added support for node groups, available via ``gnt-group`` and other
  commands
- Added out-of-band framework and management, see :doc:`design
  document <design-oob>`
- Removed support for roman numbers from ``gnt-node list`` and
  ``gnt-instance list``.
- Allowed modification of master network interface via ``gnt-cluster
  modify --master-netdev``
- Accept offline secondaries while shutting down instance disks
- Added ``blockdev_prefix`` parameter to Xen PVM and HVM hypervisors
- Added support for multiple LVM volume groups
- Avoid sorting nodes for ``gnt-node list`` if specific nodes are
  requested
- Added commands to list available fields:

  - ``gnt-node list-fields``
  - ``gnt-group list-fields``
  - ``gnt-instance list-fields``

- Updated documentation and man pages

Integration
~~~~~~~~~~~

- Moved ``rapi_users`` file into separate directory, now named
  ``.../ganeti/rapi/users``, ``cfgupgrade`` moves the file and creates a
  symlink
- Added new tool for running commands on many machines,
  ``tools/ganeti-listrunner``
- Implemented more verbose result in ``OpInstanceConsole`` opcode, also
  improving the ``gnt-instance console`` output
- Allowed customisation of disk index separator at ``configure`` time
- Export node group allocation policy to :doc:`iallocator <iallocator>`
- Added support for non-partitioned md disks in ``lvmstrap``
- Added script to gracefully power off KVM instances
- Split ``utils`` module into smaller parts
- Changed query operations to return more detailed information, e.g.
  whether an information is unavailable due to an offline node. To use
  this new functionality, the LUXI call ``Query`` must be used. Field
  information is now stored by the master daemon and can be retrieved
  using ``QueryFields``. Instances, nodes and groups can also be queried
  using the new opcodes ``OpQuery`` and ``OpQueryFields`` (not yet
  exposed via RAPI). The following commands make use of this
  infrastructure change:

  - ``gnt-group list``
  - ``gnt-group list-fields``
  - ``gnt-node list``
  - ``gnt-node list-fields``
  - ``gnt-instance list``
  - ``gnt-instance list-fields``
  - ``gnt-debug locks``

Remote API
~~~~~~~~~~

- New RAPI resources (see :doc:`rapi`):

  - ``/2/modify``
  - ``/2/groups``
  - ``/2/groups/[group_name]``
  - ``/2/groups/[group_name]/assign-nodes``
  - ``/2/groups/[group_name]/modify``
  - ``/2/groups/[group_name]/rename``
  - ``/2/instances/[instance_name]/disk/[disk_index]/grow``

- RAPI changes:

  - Implemented ``no_install`` for instance creation
  - Implemented OS parameters for instance reinstallation, allowing
    use of special settings on reinstallation (e.g. for preserving data)

Misc
~~~~

- Added IPv6 support in import/export
- Pause DRBD synchronization while wiping disks on instance creation
- Updated unittests and QA scripts
- Improved network parameters passed to KVM
- Converted man pages from docbook to reStructuredText


Version 2.3.1
-------------

*(Released Mon, 20 Dec 2010)*

Released version 2.3.1~rc1 without any changes.


Version 2.3.1 rc1
-----------------

*(Released Wed, 1 Dec 2010)*

- impexpd: Disable OpenSSL compression in socat if possible (backport
  from master, commit e90739d625b, see :doc:`installation guide
  <install-quick>` for details)
- Changed unittest coverage report to exclude test scripts
- Added script to check version format


Version 2.3.0
-------------

*(Released Wed, 1 Dec 2010)*

Released version 2.3.0~rc1 without any changes.


Version 2.3.0 rc1
-----------------

*(Released Fri, 19 Nov 2010)*

A number of bugfixes and documentation updates:

- Update ganeti-os-interface documentation
- Fixed a bug related to duplicate MACs or similar items which should be
  unique
- Fix breakage in OS state modify
- Reinstall instance: disallow offline secondaries (fixes bug related to
  OS changing but reinstall failing)
- plus all the other fixes between 2.2.1 and 2.2.2


Version 2.3.0 rc0
-----------------

*(Released Tue, 2 Nov 2010)*

- Fixed clearing of the default iallocator using ``gnt-cluster modify``
- Fixed master failover race with watcher
- Fixed a bug in ``gnt-node modify`` which could lead to an inconsistent
  configuration
- Accept previously stopped instance for export with instance removal
- Simplify and extend the environment variables for instance OS scripts
- Added new node flags, ``master_capable`` and ``vm_capable``
- Added optional instance disk wiping prior during allocation. This is a
  cluster-wide option and can be set/modified using
  ``gnt-cluster {init,modify} --prealloc-wipe-disks``.
- Added IPv6 support, see :doc:`design document <design-2.3>` and
  :doc:`install-quick`
- Added a new watcher option (``--ignore-pause``)
- Added option to ignore offline node on instance start/stop
  (``--ignore-offline``)
- Allow overriding OS parameters with ``gnt-instance reinstall``
- Added ability to change node's secondary IP address using ``gnt-node
  modify``
- Implemented privilege separation for all daemons except
  ``ganeti-noded``, see ``configure`` options
- Complain if an instance's disk is marked faulty in ``gnt-cluster
  verify``
- Implemented job priorities (see ``ganeti(7)`` manpage)
- Ignore failures while shutting down instances during failover from
  offline node
- Exit daemon's bootstrap process only once daemon is ready
- Export more information via ``LUInstanceQuery``/remote API
- Improved documentation, QA and unittests
- RAPI daemon now watches ``rapi_users`` all the time and doesn't need a
  restart if the file was created or changed
- Added LUXI protocol version sent with each request and response,
  allowing detection of server/client mismatches
- Moved the Python scripts among gnt-* and ganeti-* into modules
- Moved all code related to setting up SSH to an external script,
  ``setup-ssh``
- Infrastructure changes for node group support in future versions


Version 2.2.2
-------------

*(Released Fri, 19 Nov 2010)*

A few small bugs fixed, and some improvements to the build system:

- Fix documentation regarding conversion to drbd
- Fix validation of parameters in cluster modify (``gnt-cluster modify
  -B``)
- Fix error handling in node modify with multiple changes
- Allow remote imports without checked names


Version 2.2.1
-------------

*(Released Tue, 19 Oct 2010)*

- Disable SSL session ID cache in RPC client


Version 2.2.1 rc1
-----------------

*(Released Thu, 14 Oct 2010)*

- Fix interaction between Curl/GnuTLS and the Python's HTTP server
  (thanks Apollon Oikonomopoulos!), finally allowing the use of Curl
  with GnuTLS
- Fix problems with interaction between Curl and Python's HTTP server,
  resulting in increased speed in many RPC calls
- Improve our release script to prevent breakage with older aclocal and
  Python 2.6


Version 2.2.1 rc0
-----------------

*(Released Thu, 7 Oct 2010)*

- Fixed issue 125, replace hardcoded "xenvg" in ``gnt-cluster`` with
  value retrieved from master
- Added support for blacklisted or hidden OS definitions
- Added simple lock monitor (accessible via (``gnt-debug locks``)
- Added support for -mem-path in KVM hypervisor abstraction layer
- Allow overriding instance parameters in tool for inter-cluster
  instance moves (``tools/move-instance``)
- Improved opcode summaries (e.g. in ``gnt-job list``)
- Improve consistency of OS listing by sorting it
- Documentation updates


Version 2.2.0.1
---------------

*(Released Fri, 8 Oct 2010)*

- Rebuild with a newer autotools version, to fix python 2.6 compatibility


Version 2.2.0
-------------

*(Released Mon, 4 Oct 2010)*

- Fixed regression in ``gnt-instance rename``


Version 2.2.0 rc2
-----------------

*(Released Wed, 22 Sep 2010)*

- Fixed OS_VARIANT variable for OS scripts
- Fixed cluster tag operations via RAPI
- Made ``setup-ssh`` exit with non-zero code if an error occurred
- Disabled RAPI CA checks in watcher


Version 2.2.0 rc1
-----------------

*(Released Mon, 23 Aug 2010)*

- Support DRBD versions of the format "a.b.c.d"
- Updated manpages
- Re-introduce support for usage from multiple threads in RAPI client
- Instance renames and modify via RAPI
- Work around race condition between processing and archival in job
  queue
- Mark opcodes following failed one as failed, too
- Job field ``lock_status`` was removed due to difficulties making it
  work with the changed job queue in Ganeti 2.2; a better way to monitor
  locks is expected for a later 2.2.x release
- Fixed dry-run behaviour with many commands
- Support ``ssh-agent`` again when adding nodes
- Many additional bugfixes


Version 2.2.0 rc0
-----------------

*(Released Fri, 30 Jul 2010)*

Important change: the internal RPC mechanism between Ganeti nodes has
changed from using a home-grown http library (based on the Python base
libraries) to use the PycURL library. This requires that PycURL is
installed on nodes. Please note that on Debian/Ubuntu, PycURL is linked
against GnuTLS by default. cURL's support for GnuTLS had known issues
before cURL 7.21.0 and we recommend using the latest cURL release or
linking against OpenSSL. Most other distributions already link PycURL
and cURL against OpenSSL. The command::

  python -c 'import pycurl; print pycurl.version'

can be used to determine the libraries PycURL and cURL are linked
against.

Other significant changes:

- Rewrote much of the internals of the job queue, in order to achieve
  better parallelism; this decouples job query operations from the job
  processing, and it should allow much nicer behaviour of the master
  daemon under load, and it also has uncovered some long-standing bugs
  related to the job serialisation (now fixed)
- Added a default iallocator setting to the cluster parameters,
  eliminating the need to always pass nodes or an iallocator for
  operations that require selection of new node(s)
- Added experimental support for the LXC virtualization method
- Added support for OS parameters, which allows the installation of
  instances to pass parameter to OS scripts in order to customise the
  instance
- Added a hypervisor parameter controlling the migration type (live or
  non-live), since hypervisors have various levels of reliability; this
  has renamed the 'live' parameter to 'mode'
- Added a cluster parameter ``reserved_lvs`` that denotes reserved
  logical volumes, meaning that cluster verify will ignore them and not
  flag their presence as errors
- The watcher will now reset the error count for failed instances after
  8 hours, thus allowing self-healing if the problem that caused the
  instances to be down/fail to start has cleared in the meantime
- Added a cluster parameter ``drbd_usermode_helper`` that makes Ganeti
  check for, and warn, if the drbd module parameter ``usermode_helper``
  is not consistent with the cluster-wide setting; this is needed to
  make diagnose easier of failed drbd creations
- Started adding base IPv6 support, but this is not yet
  enabled/available for use
- Rename operations (cluster, instance) will now return the new name,
  which is especially useful if a short name was passed in
- Added support for instance migration in RAPI
- Added a tool to pre-configure nodes for the SSH setup, before joining
  them to the cluster; this will allow in the future a simplified model
  for node joining (but not yet fully enabled in 2.2); this needs the
  paramiko python library
- Fixed handling of name-resolving errors
- Fixed consistency of job results on the error path
- Fixed master-failover race condition when executed multiple times in
  sequence
- Fixed many bugs related to the job queue (mostly introduced during the
  2.2 development cycle, so not all are impacting 2.1)
- Fixed instance migration with missing disk symlinks
- Fixed handling of unknown jobs in ``gnt-job archive``
- And many other small fixes/improvements

Internal changes:

- Enhanced both the unittest and the QA coverage
- Switched the opcode validation to a generic model, and extended the
  validation to all opcode parameters
- Changed more parts of the code that write shell scripts to use the
  same class for this
- Switched the master daemon to use the asyncore library for the Luxi
  server endpoint


Version 2.2.0 beta0
-------------------

*(Released Thu, 17 Jun 2010)*

- Added tool (``move-instance``) and infrastructure to move instances
  between separate clusters (see :doc:`separate documentation
  <move-instance>` and :doc:`design document <design-2.2>`)
- Added per-request RPC timeout
- RAPI now requires a Content-Type header for requests with a body (e.g.
  ``PUT`` or ``POST``) which must be set to ``application/json`` (see
  :rfc:`2616` (HTTP/1.1), section 7.2.1)
- ``ganeti-watcher`` attempts to restart ``ganeti-rapi`` if RAPI is not
  reachable
- Implemented initial support for running Ganeti daemons as separate
  users, see configure-time flags ``--with-user-prefix`` and
  ``--with-group-prefix`` (only ``ganeti-rapi`` is supported at this
  time)
- Instances can be removed after export (``gnt-backup export
  --remove-instance``)
- Self-signed certificates generated by Ganeti now use a 2048 bit RSA
  key (instead of 1024 bit)
- Added new cluster configuration file for cluster domain secret
- Import/export now use SSL instead of SSH
- Added support for showing estimated time when exporting an instance,
  see the ``ganeti-os-interface(7)`` manpage and look for
  ``EXP_SIZE_FD``


Version 2.1.8
-------------

*(Released Tue, 16 Nov 2010)*

Some more bugfixes. Unless critical bugs occur, this will be the last
2.1 release:

- Fix case of MAC special-values
- Fix mac checker regex
- backend: Fix typo causing "out of range" error
- Add missing --units in gnt-instance list man page


Version 2.1.7
-------------

*(Released Tue, 24 Aug 2010)*

Bugfixes only:
  - Don't ignore secondary node silently on non-mirrored disk templates
    (issue 113)
  - Fix --master-netdev arg name in gnt-cluster(8) (issue 114)
  - Fix usb_mouse parameter breaking with vnc_console (issue 109)
  - Properly document the usb_mouse parameter
  - Fix path in ganeti-rapi(8) (issue 116)
  - Adjust error message when the ganeti user's .ssh directory is
    missing
  - Add same-node-check when changing the disk template to drbd


Version 2.1.6
-------------

*(Released Fri, 16 Jul 2010)*

Bugfixes only:
  - Add an option to only select some reboot types during qa/burnin.
    (on some hypervisors consequent reboots are not supported)
  - Fix infrequent race condition in master failover. Sometimes the old
    master ip address would be still detected as up for a short time
    after it was removed, causing failover to fail.
  - Decrease mlockall warnings when the ctypes module is missing. On
    Python 2.4 we support running even if no ctypes module is installed,
    but we were too verbose about this issue.
  - Fix building on old distributions, on which man doesn't have a
    --warnings option.
  - Fix RAPI not to ignore the MAC address on instance creation
  - Implement the old instance creation format in the RAPI client.


Version 2.1.5
-------------

*(Released Thu, 01 Jul 2010)*

A small bugfix release:
  - Fix disk adoption: broken by strict --disk option checking in 2.1.4
  - Fix batch-create: broken in the whole 2.1 series due to a lookup on
    a non-existing option
  - Fix instance create: the --force-variant option was ignored
  - Improve pylint 0.21 compatibility and warnings with Python 2.6
  - Fix modify node storage with non-FQDN arguments
  - Fix RAPI client to authenticate under Python 2.6 when used
    for more than 5 requests needing authentication
  - Fix gnt-instance modify -t (storage) giving a wrong error message
    when converting a non-shutdown drbd instance to plain


Version 2.1.4
-------------

*(Released Fri, 18 Jun 2010)*

A small bugfix release:

  - Fix live migration of KVM instances started with older Ganeti
    versions which had fewer hypervisor parameters
  - Fix gnt-instance grow-disk on down instances
  - Fix an error-reporting bug during instance migration
  - Better checking of the ``--net`` and ``--disk`` values, to avoid
    silently ignoring broken ones
  - Fix an RPC error reporting bug affecting, for example, RAPI client
    users
  - Fix bug triggered by different API version os-es on different nodes
  - Fix a bug in instance startup with custom hvparams: OS level
    parameters would fail to be applied.
  - Fix the RAPI client under Python 2.6 (but more work is needed to
    make it work completely well with OpenSSL)
  - Fix handling of errors when resolving names from DNS


Version 2.1.3
-------------

*(Released Thu, 3 Jun 2010)*

A medium sized development cycle. Some new features, and some
fixes/small improvements/cleanups.

Significant features
~~~~~~~~~~~~~~~~~~~~

The node deamon now tries to mlock itself into memory, unless the
``--no-mlock`` flag is passed. It also doesn't fail if it can't write
its logs, and falls back to console logging. This allows emergency
features such as ``gnt-node powercycle`` to work even in the event of a
broken node disk (tested offlining the disk hosting the node's
filesystem and dropping its memory caches; don't try this at home)

KVM: add vhost-net acceleration support. It can be tested with a new
enough version of the kernel and of qemu-kvm.

KVM: Add instance chrooting feature. If you use privilege dropping for
your VMs you can also now force them to chroot to an empty directory,
before starting the emulated guest.

KVM: Add maximum migration bandwith and maximum downtime tweaking
support (requires a new-enough version of qemu-kvm).

Cluster verify will now warn if the master node doesn't have the master
ip configured on it.

Add a new (incompatible) instance creation request format to RAPI which
supports all parameters (previously only a subset was supported, and it
wasn't possible to extend the old format to accomodate all the new
features. The old format is still supported, and a client can check for
this feature, before using it, by checking for its presence in the
``features`` RAPI resource.

Now with ancient latin support. Try it passing the ``--roman`` option to
``gnt-instance info``, ``gnt-cluster info`` or ``gnt-node list``
(requires the python-roman module to be installed, in order to work).

Other changes
~~~~~~~~~~~~~

As usual many internal code refactorings, documentation updates, and
such. Among others:

  - Lots of improvements and cleanups to the experimental Remote API
    (RAPI) client library.
  - A new unit test suite for the core daemon libraries.
  - A fix to creating missing directories makes sure the umask is not
    applied anymore. This enforces the same directory permissions
    everywhere.
  - Better handling terminating daemons with ctrl+c (used when running
    them in debugging mode).
  - Fix a race condition in live migrating a KVM instance, when stat()
    on the old proc status file returned EINVAL, which is an unexpected
    value.
  - Fixed manpage checking with newer man and utf-8 charachters. But now
    you need the en_US.UTF-8 locale enabled to build Ganeti from git.


Version 2.1.2.1
---------------

*(Released Fri, 7 May 2010)*

Fix a bug which prevented untagged KVM instances from starting.


Version 2.1.2
-------------

*(Released Fri, 7 May 2010)*

Another release with a long development cycle, during which many
different features were added.

Significant features
~~~~~~~~~~~~~~~~~~~~

The KVM hypervisor now can run the individual instances as non-root, to
reduce the impact of a VM being hijacked due to bugs in the
hypervisor. It is possible to run all instances as a single (non-root)
user, to manually specify a user for each instance, or to dynamically
allocate a user out of a cluster-wide pool to each instance, with the
guarantee that no two instances will run under the same user ID on any
given node.

An experimental RAPI client library, that can be used standalone
(without the other Ganeti libraries), is provided in the source tree as
``lib/rapi/client.py``. Note this client might change its interface in
the future, as we iterate on its capabilities.

A new command, ``gnt-cluster renew-crypto`` has been added to easily
replace the cluster's certificates and crypto keys. This might help in
case they have been compromised, or have simply expired.

A new disk option for instance creation has been added that allows one
to "adopt" currently existing logical volumes, with data
preservation. This should allow easier migration to Ganeti from
unmanaged (or managed via other software) instances.

Another disk improvement is the possibility to convert between redundant
(DRBD) and plain (LVM) disk configuration for an instance. This should
allow better scalability (starting with one node and growing the
cluster, or shrinking a two-node cluster to one node).

A new feature that could help with automated node failovers has been
implemented: if a node sees itself as offline (by querying the master
candidates), it will try to shutdown (hard) all instances and any active
DRBD devices. This reduces the risk of duplicate instances if an
external script automatically failovers the instances on such nodes. To
enable this, the cluster parameter ``maintain_node_health`` should be
enabled; in the future this option (per the name) will enable other
automatic maintenance features.

Instance export/import now will reuse the original instance
specifications for all parameters; that means exporting an instance,
deleting it and the importing it back should give an almost identical
instance. Note that the default import behaviour has changed from
before, where it created only one NIC; now it recreates the original
number of NICs.

Cluster verify has added a few new checks: SSL certificates validity,
/etc/hosts consistency across the cluster, etc.

Other changes
~~~~~~~~~~~~~

As usual, many internal changes were done, documentation fixes,
etc. Among others:

- Fixed cluster initialization with disabled cluster storage (regression
  introduced in 2.1.1)
- File-based storage supports growing the disks
- Fixed behaviour of node role changes
- Fixed cluster verify for some corner cases, plus a general rewrite of
  cluster verify to allow future extension with more checks
- Fixed log spamming by watcher and node daemon (regression introduced
  in 2.1.1)
- Fixed possible validation issues when changing the list of enabled
  hypervisors
- Fixed cleanup of /etc/hosts during node removal
- Fixed RAPI response for invalid methods
- Fixed bug with hashed passwords in ``ganeti-rapi`` daemon
- Multiple small improvements to the KVM hypervisor (VNC usage, booting
  from ide disks, etc.)
- Allow OS changes without re-installation (to record a changed OS
  outside of Ganeti, or to allow OS renames)
- Allow instance creation without OS installation (useful for example if
  the OS will be installed manually, or restored from a backup not in
  Ganeti format)
- Implemented option to make cluster ``copyfile`` use the replication
  network
- Added list of enabled hypervisors to ssconf (possibly useful for
  external scripts)
- Added a new tool (``tools/cfgupgrade12``) that allows upgrading from
  1.2 clusters
- A partial form of node re-IP is possible via node readd, which now
  allows changed node primary IP
- Command line utilities now show an informational message if the job is
  waiting for a lock
- The logs of the master daemon now show the PID/UID/GID of the
  connected client


Version 2.1.1
-------------

*(Released Fri, 12 Mar 2010)*

During the 2.1.0 long release candidate cycle, a lot of improvements and
changes have accumulated with were released later as 2.1.1.

Major changes
~~~~~~~~~~~~~

The node evacuate command (``gnt-node evacuate``) was significantly
rewritten, and as such the IAllocator protocol was changed - a new
request type has been added. This unfortunate change during a stable
series is designed to improve performance of node evacuations; on
clusters with more than about five nodes and which are well-balanced,
evacuation should proceed in parallel for all instances of the node
being evacuated. As such, any existing IAllocator scripts need to be
updated, otherwise the above command will fail due to the unknown
request. The provided "dumb" allocator has not been updated; but the
ganeti-htools package supports the new protocol since version 0.2.4.

Another important change is increased validation of node and instance
names. This might create problems in special cases, if invalid host
names are being used.

Also, a new layer of hypervisor parameters has been added, that sits at
OS level between the cluster defaults and the instance ones. This allows
customisation of virtualization parameters depending on the installed
OS. For example instances with OS 'X' may have a different KVM kernel
(or any other parameter) than the cluster defaults. This is intended to
help managing a multiple OSes on the same cluster, without manual
modification of each instance's parameters.

A tool for merging clusters, ``cluster-merge``, has been added in the
tools sub-directory.

Bug fixes
~~~~~~~~~

- Improved the int/float conversions that should make the code more
  robust in face of errors from the node daemons
- Fixed the remove node code in case of internal configuration errors
- Fixed the node daemon behaviour in face of inconsistent queue
  directory (e.g. read-only file-system where we can't open the files
  read-write, etc.)
- Fixed the behaviour of gnt-node modify for master candidate demotion;
  now it either aborts cleanly or, if given the new "auto_promote"
  parameter, will automatically promote other nodes as needed
- Fixed compatibility with (unreleased yet) Python 2.6.5 that would
  completely prevent Ganeti from working
- Fixed bug for instance export when not all disks were successfully
  exported
- Fixed behaviour of node add when the new node is slow in starting up
  the node daemon
- Fixed handling of signals in the LUXI client, which should improve
  behaviour of command-line scripts
- Added checks for invalid node/instance names in the configuration (now
  flagged during cluster verify)
- Fixed watcher behaviour for disk activation errors
- Fixed two potentially endless loops in http library, which led to the
  RAPI daemon hanging and consuming 100% CPU in some cases
- Fixed bug in RAPI daemon related to hashed passwords
- Fixed bug for unintended qemu-level bridging of multi-NIC KVM
  instances
- Enhanced compatibility with non-Debian OSes, but not using absolute
  path in some commands and allowing customisation of the ssh
  configuration directory
- Fixed possible future issue with new Python versions by abiding to the
  proper use of ``__slots__`` attribute on classes
- Added checks that should prevent directory traversal attacks
- Many documentation fixes based on feedback from users

New features
~~~~~~~~~~~~

- Added an "early_release" more for instance replace disks and node
  evacuate, where we release locks earlier and thus allow higher
  parallelism within the cluster
- Added watcher hooks, intended to allow the watcher to restart other
  daemons (e.g. from the ganeti-nbma project), but they can be used of
  course for any other purpose
- Added a compile-time disable for DRBD barriers, to increase
  performance if the administrator trusts the power supply or the
  storage system to not lose writes
- Added the option of using syslog for logging instead of, or in
  addition to, Ganeti's own log files
- Removed boot restriction for paravirtual NICs for KVM, recent versions
  can indeed boot from a paravirtual NIC
- Added a generic debug level for many operations; while this is not
  used widely yet, it allows one to pass the debug value all the way to
  the OS scripts
- Enhanced the hooks environment for instance moves (failovers,
  migrations) where the primary/secondary nodes changed during the
  operation, by adding {NEW,OLD}_{PRIMARY,SECONDARY} vars
- Enhanced data validations for many user-supplied values; one important
  item is the restrictions imposed on instance and node names, which
  might reject some (invalid) host names
- Add a configure-time option to disable file-based storage, if it's not
  needed; this allows greater security separation between the master
  node and the other nodes from the point of view of the inter-node RPC
  protocol
- Added user notification in interactive tools if job is waiting in the
  job queue or trying to acquire locks
- Added log messages when a job is waiting for locks
- Added filtering by node tags in instance operations which admit
  multiple instances (start, stop, reboot, reinstall)
- Added a new tool for cluster mergers, ``cluster-merge``
- Parameters from command line which are of the form ``a=b,c=d`` can now
  use backslash escapes to pass in values which contain commas,
  e.g. ``a=b\\c,d=e`` where the 'a' parameter would get the value
  ``b,c``
- For KVM, the instance name is the first parameter passed to KVM, so
  that it's more visible in the process list


Version 2.1.0
-------------

*(Released Tue, 2 Mar 2010)*

Ganeti 2.1 brings many improvements with it. Major changes:

- Added infrastructure to ease automated disk repairs
- Added new daemon to export configuration data in a cheaper way than
  using the remote API
- Instance NICs can now be routed instead of being associated with a
  networking bridge
- Improved job locking logic to reduce impact of jobs acquiring multiple
  locks waiting for other long-running jobs

In-depth implementation details can be found in the Ganeti 2.1 design
document.

Details
~~~~~~~

- Added chroot hypervisor
- Added more options to xen-hvm hypervisor (``kernel_path`` and
  ``device_model``)
- Added more options to xen-pvm hypervisor (``use_bootloader``,
  ``bootloader_path`` and ``bootloader_args``)
- Added the ``use_localtime`` option for the xen-hvm and kvm
  hypervisors, and the default value for this has changed to false (in
  2.0 xen-hvm always enabled it)
- Added luxi call to submit multiple jobs in one go
- Added cluster initialization option to not modify ``/etc/hosts``
  file on nodes
- Added network interface parameters
- Added dry run mode to some LUs
- Added RAPI resources:

  - ``/2/instances/[instance_name]/info``
  - ``/2/instances/[instance_name]/replace-disks``
  - ``/2/nodes/[node_name]/evacuate``
  - ``/2/nodes/[node_name]/migrate``
  - ``/2/nodes/[node_name]/role``
  - ``/2/nodes/[node_name]/storage``
  - ``/2/nodes/[node_name]/storage/modify``
  - ``/2/nodes/[node_name]/storage/repair``

- Added OpCodes to evacuate or migrate all instances on a node
- Added new command to list storage elements on nodes (``gnt-node
  list-storage``) and modify them (``gnt-node modify-storage``)
- Added new ssconf files with master candidate IP address
  (``ssconf_master_candidates_ips``), node primary IP address
  (``ssconf_node_primary_ips``) and node secondary IP address
  (``ssconf_node_secondary_ips``)
- Added ``ganeti-confd`` and a client library to query the Ganeti
  configuration via UDP
- Added ability to run hooks after cluster initialization and before
  cluster destruction
- Added automatic mode for disk replace (``gnt-instance replace-disks
  --auto``)
- Added ``gnt-instance recreate-disks`` to re-create (empty) disks
  after catastrophic data-loss
- Added ``gnt-node repair-storage`` command to repair damaged LVM volume
  groups
- Added ``gnt-instance move`` command to move instances
- Added ``gnt-cluster watcher`` command to control watcher
- Added ``gnt-node powercycle`` command to powercycle nodes
- Added new job status field ``lock_status``
- Added parseable error codes to cluster verification (``gnt-cluster
  verify --error-codes``) and made output less verbose (use
  ``--verbose`` to restore previous behaviour)
- Added UUIDs to the main config entities (cluster, nodes, instances)
- Added support for OS variants
- Added support for hashed passwords in the Ganeti remote API users file
  (``rapi_users``)
- Added option to specify maximum timeout on instance shutdown
- Added ``--no-ssh-init`` option to ``gnt-cluster init``
- Added new helper script to start and stop Ganeti daemons
  (``daemon-util``), with the intent to reduce the work necessary to
  adjust Ganeti for non-Debian distributions and to start/stop daemons
  from one place
- Added more unittests
- Fixed critical bug in ganeti-masterd startup
- Removed the configure-time ``kvm-migration-port`` parameter, this is
  now customisable at the cluster level for both the KVM and Xen
  hypervisors using the new ``migration_port`` parameter
- Pass ``INSTANCE_REINSTALL`` variable to OS installation script when
  reinstalling an instance
- Allowed ``@`` in tag names
- Migrated to Sphinx (http://sphinx.pocoo.org/) for documentation
- Many documentation updates
- Distribute hypervisor files on ``gnt-cluster redist-conf``
- ``gnt-instance reinstall`` can now reinstall multiple instances
- Updated many command line parameters
- Introduced new OS API version 15
- No longer support a default hypervisor
- Treat virtual LVs as inexistent
- Improved job locking logic to reduce lock contention
- Match instance and node names case insensitively
- Reimplemented bash completion script to be more complete
- Improved burnin


Version 2.0.6
-------------

*(Released Thu, 4 Feb 2010)*

- Fix cleaner behaviour on nodes not in a cluster (Debian bug 568105)
- Fix a string formatting bug
- Improve safety of the code in some error paths
- Improve data validation in the master of values returned from nodes


Version 2.0.5
-------------

*(Released Thu, 17 Dec 2009)*

- Fix security issue due to missing validation of iallocator names; this
  allows local and remote execution of arbitrary executables
- Fix failure of gnt-node list during instance removal
- Ship the RAPI documentation in the archive


Version 2.0.4
-------------

*(Released Wed, 30 Sep 2009)*

- Fixed many wrong messages
- Fixed a few bugs related to the locking library
- Fixed MAC checking at instance creation time
- Fixed a DRBD parsing bug related to gaps in /proc/drbd
- Fixed a few issues related to signal handling in both daemons and
  scripts
- Fixed the example startup script provided
- Fixed insserv dependencies in the example startup script (patch from
  Debian)
- Fixed handling of drained nodes in the iallocator framework
- Fixed handling of KERNEL_PATH parameter for xen-hvm (Debian bug
  #528618)
- Fixed error related to invalid job IDs in job polling
- Fixed job/opcode persistence on unclean master shutdown
- Fixed handling of partial job processing after unclean master
  shutdown
- Fixed error reporting from LUs, previously all errors were converted
  into execution errors
- Fixed error reporting from burnin
- Decreased significantly the memory usage of the job queue
- Optimised slightly multi-job submission
- Optimised slightly opcode loading
- Backported the multi-job submit framework from the development
  branch; multi-instance start and stop should be faster
- Added script to clean archived jobs after 21 days; this will reduce
  the size of the queue directory
- Added some extra checks in disk size tracking
- Added an example ethers hook script
- Added a cluster parameter that prevents Ganeti from modifying of
  /etc/hosts
- Added more node information to RAPI responses
- Added a ``gnt-job watch`` command that allows following the ouput of a
  job
- Added a bind-address option to ganeti-rapi
- Added more checks to the configuration verify
- Enhanced the burnin script such that some operations can be retried
  automatically
- Converted instance reinstall to multi-instance model


Version 2.0.3
-------------

*(Released Fri, 7 Aug 2009)*

- Added ``--ignore-size`` to the ``gnt-instance activate-disks`` command
  to allow using the pre-2.0.2 behaviour in activation, if any existing
  instances have mismatched disk sizes in the configuration
- Added ``gnt-cluster repair-disk-sizes`` command to check and update
  any configuration mismatches for disk sizes
- Added ``gnt-master cluste-failover --no-voting`` to allow master
  failover to work on two-node clusters
- Fixed the ``--net`` option of ``gnt-backup import``, which was
  unusable
- Fixed detection of OS script errors in ``gnt-backup export``
- Fixed exit code of ``gnt-backup export``


Version 2.0.2
-------------

*(Released Fri, 17 Jul 2009)*

- Added experimental support for stripped logical volumes; this should
  enhance performance but comes with a higher complexity in the block
  device handling; stripping is only enabled when passing
  ``--with-lvm-stripecount=N`` to ``configure``, but codepaths are
  affected even in the non-stripped mode
- Improved resiliency against transient failures at the end of DRBD
  resyncs, and in general of DRBD resync checks
- Fixed a couple of issues with exports and snapshot errors
- Fixed a couple of issues in instance listing
- Added display of the disk size in ``gnt-instance info``
- Fixed checking for valid OSes in instance creation
- Fixed handling of the "vcpus" parameter in instance listing and in
  general of invalid parameters
- Fixed http server library, and thus RAPI, to handle invalid
  username/password combinations correctly; this means that now they
  report unauthorized for queries too, not only for modifications,
  allowing earlier detect of configuration problems
- Added a new "role" node list field, equivalent to the master/master
  candidate/drained/offline flags combinations
- Fixed cluster modify and changes of candidate pool size
- Fixed cluster verify error messages for wrong files on regular nodes
- Fixed a couple of issues with node demotion from master candidate role
- Fixed node readd issues
- Added non-interactive mode for ``ganeti-masterd --no-voting`` startup
- Added a new ``--no-voting`` option for masterfailover to fix failover
  on two-nodes clusters when the former master node is unreachable
- Added instance reinstall over RAPI


Version 2.0.1
-------------

*(Released Tue, 16 Jun 2009)*

- added ``-H``/``-B`` startup parameters to ``gnt-instance``, which will
  allow re-adding the start in single-user option (regression from 1.2)
- the watcher writes the instance status to a file, to allow monitoring
  to report the instance status (from the master) based on cached
  results of the watcher's queries; while this can get stale if the
  watcher is being locked due to other work on the cluster, this is
  still an improvement
- the watcher now also restarts the node daemon and the rapi daemon if
  they died
- fixed the watcher to handle full and drained queue cases
- hooks export more instance data in the environment, which helps if
  hook scripts need to take action based on the instance's properties
  (no longer need to query back into ganeti)
- instance failovers when the instance is stopped do not check for free
  RAM, so that failing over a stopped instance is possible in low memory
  situations
- rapi uses queries for tags instead of jobs (for less job traffic), and
  for cluster tags it won't talk to masterd at all but read them from
  ssconf
- a couple of error handling fixes in RAPI
- drbd handling: improved the error handling of inconsistent disks after
  resync to reduce the frequency of "there are some degraded disks for
  this instance" messages
- fixed a bug in live migration when DRBD doesn't want to reconnect (the
  error handling path called a wrong function name)


Version 2.0.0
-------------

*(Released Wed, 27 May 2009)*

- no changes from rc5


Version 2.0 rc5
---------------

*(Released Wed, 20 May 2009)*

- fix a couple of bugs (validation, argument checks)
- fix ``gnt-cluster getmaster`` on non-master nodes (regression)
- some small improvements to RAPI and IAllocator
- make watcher automatically start the master daemon if down


Version 2.0 rc4
---------------

*(Released Mon, 27 Apr 2009)*

- change the OS list to not require locks; this helps with big clusters
- fix ``gnt-cluster verify`` and ``gnt-cluster verify-disks`` when the
  volume group is broken
- ``gnt-instance info``, without any arguments, doesn't run for all
  instances anymore; either pass ``--all`` or pass the desired
  instances; this helps against mistakes on big clusters where listing
  the information for all instances takes a long time
- miscellaneous doc and man pages fixes


Version 2.0 rc3
---------------

*(Released Wed, 8 Apr 2009)*

- Change the internal locking model of some ``gnt-node`` commands, in
  order to reduce contention (and blocking of master daemon) when
  batching many creation/reinstall jobs
- Fixes to Xen soft reboot
- No longer build documentation at build time, instead distribute it in
  the archive, in order to reduce the need for the whole docbook/rst
  toolchains


Version 2.0 rc2
---------------

*(Released Fri, 27 Mar 2009)*

- Now the cfgupgrade scripts works and can upgrade 1.2.7 clusters to 2.0
- Fix watcher startup sequence, improves the behaviour of busy clusters
- Some other fixes in ``gnt-cluster verify``, ``gnt-instance
  replace-disks``, ``gnt-instance add``, ``gnt-cluster queue``, KVM VNC
  bind address and other places
- Some documentation fixes and updates


Version 2.0 rc1
---------------

*(Released Mon, 2 Mar 2009)*

- More documentation updates, now all docs should be more-or-less
  up-to-date
- A couple of small fixes (mixed hypervisor clusters, offline nodes,
  etc.)
- Added a customizable HV_KERNEL_ARGS hypervisor parameter (for Xen PVM
  and KVM)
- Fix an issue related to $libdir/run/ganeti and cluster creation


Version 2.0 beta2
-----------------

*(Released Thu, 19 Feb 2009)*

- Xen PVM and KVM have switched the default value for the instance root
  disk to the first partition on the first drive, instead of the whole
  drive; this means that the OS installation scripts must be changed
  accordingly
- Man pages have been updated
- RAPI has been switched by default to HTTPS, and the exported functions
  should all work correctly
- RAPI v1 has been removed
- Many improvements to the KVM hypervisor
- Block device errors are now better reported
- Many other bugfixes and small improvements


Version 2.0 beta1
-----------------

*(Released Mon, 26 Jan 2009)*

- Version 2 is a general rewrite of the code and therefore the
  differences are too many to list, see the design document for 2.0 in
  the ``doc/`` subdirectory for more details
- In this beta version there is not yet a migration path from 1.2 (there
  will be one in the final 2.0 release)
- A few significant changes are:

  - all commands are executed by a daemon (``ganeti-masterd``) and the
    various ``gnt-*`` commands are just front-ends to it
  - all the commands are entered into, and executed from a job queue,
    see the ``gnt-job(8)`` manpage
  - the RAPI daemon supports read-write operations, secured by basic
    HTTP authentication on top of HTTPS
  - DRBD version 0.7 support has been removed, DRBD 8 is the only
    supported version (when migrating from Ganeti 1.2 to 2.0, you need
    to migrate to DRBD 8 first while still running Ganeti 1.2)
  - DRBD devices are using statically allocated minor numbers, which
    will be assigned to existing instances during the migration process
  - there is support for both Xen PVM and Xen HVM instances running on
    the same cluster
  - KVM virtualization is supported too
  - file-based storage has been implemented, which means that it is
    possible to run the cluster without LVM and DRBD storage, for
    example using a shared filesystem exported from shared storage (and
    still have live migration)


Version 1.2.7
-------------

*(Released Tue, 13 Jan 2009)*

- Change the default reboot type in ``gnt-instance reboot`` to "hard"
- Reuse the old instance mac address by default on instance import, if
  the instance name is the same.
- Handle situations in which the node info rpc returns incomplete
  results (issue 46)
- Add checks for tcp/udp ports collisions in ``gnt-cluster verify``
- Improved version of batcher:

  - state file support
  - instance mac address support
  - support for HVM clusters/instances

- Add an option to show the number of cpu sockets and nodes in
  ``gnt-node list``
- Support OSes that handle more than one version of the OS api (but do
  not change the current API in any other way)
- Fix ``gnt-node migrate``
- ``gnt-debug`` man page
- Fixes various more typos and small issues
- Increase disk resync maximum speed to 60MB/s (from 30MB/s)


Version 1.2.6
-------------

*(Released Wed, 24 Sep 2008)*

- new ``--hvm-nic-type`` and ``--hvm-disk-type`` flags to control the
  type of disk exported to fully virtualized instances.
- provide access to the serial console of HVM instances
- instance auto_balance flag, set by default. If turned off it will
  avoid warnings on cluster verify if there is not enough memory to fail
  over an instance. in the future it will prevent automatically failing
  it over when we will support that.
- batcher tool for instance creation, see ``tools/README.batcher``
- ``gnt-instance reinstall --select-os`` to interactively select a new
  operating system when reinstalling an instance.
- when changing the memory amount on instance modify a check has been
  added that the instance will be able to start. also warnings are
  emitted if the instance will not be able to fail over, if auto_balance
  is true.
- documentation fixes
- sync fields between ``gnt-instance list/modify/add/import``
- fix a race condition in drbd when the sync speed was set after giving
  the device a remote peer.


Version 1.2.5
-------------

*(Released Tue, 22 Jul 2008)*

- note: the allowed size and number of tags per object were reduced
- fix a bug in ``gnt-cluster verify`` with inconsistent volume groups
- fixed twisted 8.x compatibility
- fixed ``gnt-instance replace-disks`` with iallocator
- add TCP keepalives on twisted connections to detect restarted nodes
- disk increase support, see ``gnt-instance grow-disk``
- implement bulk node/instance query for RAPI
- add tags in node/instance listing (optional)
- experimental migration (and live migration) support, read the man page
  for ``gnt-instance migrate``
- the ``ganeti-watcher`` logs are now timestamped, and the watcher also
  has some small improvements in handling its state file


Version 1.2.4
-------------

*(Released Fri, 13 Jun 2008)*

- Experimental readonly, REST-based remote API implementation;
  automatically started on master node, TCP port 5080, if enabled by
  ``--enable-rapi`` parameter to configure script.
- Instance allocator support. Add and import instance accept a
  ``--iallocator`` parameter, and call that instance allocator to decide
  which node to use for the instance. The iallocator document describes
  what's expected from an allocator script.
- ``gnt-cluster verify`` N+1 memory redundancy checks: Unless passed the
  ``--no-nplus1-mem`` option ``gnt-cluster verify`` now checks that if a
  node is lost there is still enough memory to fail over the instances
  that reside on it.
- ``gnt-cluster verify`` hooks: it is now possible to add post-hooks to
  ``gnt-cluster verify``, to check for site-specific compliance. All the
  hooks will run, and their output, if any, will be displayed. Any
  failing hook will make the verification return an error value.
- ``gnt-cluster verify`` now checks that its peers are reachable on the
  primary and secondary interfaces
- ``gnt-node add`` now supports the ``--readd`` option, to readd a node
  that is still declared as part of the cluster and has failed.
- ``gnt-* list`` commands now accept a new ``-o +field`` way of
  specifying output fields, that just adds the chosen fields to the
  default ones.
- ``gnt-backup`` now has a new ``remove`` command to delete an existing
  export from the filesystem.
- New per-instance parameters hvm_acpi, hvm_pae and hvm_cdrom_image_path
  have been added. Using them you can enable/disable acpi and pae
  support, and specify a path for a cd image to be exported to the
  instance. These parameters as the name suggest only work on HVM
  clusters.
- When upgrading an HVM cluster to Ganeti 1.2.4, the values for ACPI and
  PAE support will be set to the previously hardcoded values, but the
  (previously hardcoded) path to the CDROM ISO image will be unset and
  if required, needs to be set manually with ``gnt-instance modify``
  after the upgrade.
- The address to which an instance's VNC console is bound is now
  selectable per-instance, rather than being cluster wide. Of course
  this only applies to instances controlled via VNC, so currently just
  applies to HVM clusters.


Version 1.2.3
-------------

*(Released Mon, 18 Feb 2008)*

- more tweaks to the disk activation code (especially helpful for DRBD)
- change the default ``gnt-instance list`` output format, now there is
  one combined status field (see the manpage for the exact values this
  field will have)
- some more fixes for the mac export to hooks change
- make Ganeti not break with DRBD 8.2.x (which changed the version
  format in ``/proc/drbd``) (issue 24)
- add an upgrade tool from "remote_raid1" disk template to "drbd" disk
  template, allowing migration from DRBD0.7+MD to DRBD8


Version 1.2.2
-------------

*(Released Wed, 30 Jan 2008)*

- fix ``gnt-instance modify`` breakage introduced in 1.2.1 with the HVM
  support (issue 23)
- add command aliases infrastructure and a few aliases
- allow listing of VCPUs in the ``gnt-instance list`` and improve the
  man pages and the ``--help`` option of ``gnt-node
  list``/``gnt-instance list``
- fix ``gnt-backup list`` with down nodes (issue 21)
- change the tools location (move from $pkgdatadir to $pkglibdir/tools)
- fix the dist archive and add a check for including svn/git files in
  the future
- some developer-related changes: improve the burnin and the QA suite,
  add an upload script for testing during development


Version 1.2.1
-------------

*(Released Wed, 16 Jan 2008)*

- experimental HVM support, read the install document, section
  "Initializing the cluster"
- allow for the PVM hypervisor per-instance kernel and initrd paths
- add a new command ``gnt-cluster verify-disks`` which uses a new
  algorithm to improve the reconnection of the DRBD pairs if the device
  on the secondary node has gone away
- make logical volume code auto-activate LVs at disk activation time
- slightly improve the speed of activating disks
- allow specification of the MAC address at instance creation time, and
  changing it later via ``gnt-instance modify``
- fix handling of external commands that generate lots of output on
  stderr
- update documentation with regard to minimum version of DRBD8 supported


Version 1.2.0
-------------

*(Released Tue, 4 Dec 2007)*

- Log the ``xm create`` output to the node daemon log on failure (to
  help diagnosing the error)
- In debug mode, log all external commands output if failed to the logs
- Change parsing of lvm commands to ignore stderr


Version 1.2 beta3
-----------------

*(Released Wed, 28 Nov 2007)*

- Another round of updates to the DRBD 8 code to deal with more failures
  in the replace secondary node operation
- Some more logging of failures in disk operations (lvm, drbd)
- A few documentation updates
- QA updates


Version 1.2 beta2
-----------------

*(Released Tue, 13 Nov 2007)*

- Change configuration file format from Python's Pickle to JSON.
  Upgrading is possible using the cfgupgrade utility.
- Add support for DRBD 8.0 (new disk template ``drbd``) which allows for
  faster replace disks and is more stable (DRBD 8 has many improvements
  compared to DRBD 0.7)
- Added command line tags support (see man pages for ``gnt-instance``,
  ``gnt-node``, ``gnt-cluster``)
- Added instance rename support
- Added multi-instance startup/shutdown
- Added cluster rename support
- Added ``gnt-node evacuate`` to simplify some node operations
- Added instance reboot operation that can speedup reboot as compared to
  stop and start
- Soften the requirement that hostnames are in FQDN format
- The ``ganeti-watcher`` now activates drbd pairs after secondary node
  reboots
- Removed dependency on debian's patched fping that uses the
  non-standard ``-S`` option
- Now the OS definitions are searched for in multiple, configurable
  paths (easier for distros to package)
- Some changes to the hooks infrastructure (especially the new
  post-configuration update hook)
- Other small bugfixes

.. vim: set textwidth=72 syntax=rst :
.. Local Variables:
.. mode: rst
.. fill-column: 72
.. End:<|MERGE_RESOLUTION|>--- conflicted
+++ resolved
@@ -2,7 +2,6 @@
 ====
 
 
-<<<<<<< HEAD
 Version 2.9.0 beta1
 -------------------
 
@@ -68,10 +67,7 @@
   for the unit tests (and only used for testing).
 
 
-Version 2.8.0 rc1
-=======
 Version 2.8.0 rc2
->>>>>>> 0865101d
 -----------------
 
 *(Released Tue, 27 Aug 2013)*
