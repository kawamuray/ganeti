{-# LANGUAGE TemplateHaskell #-}

{-| Some common Ganeti types.

This holds types common to both core work, and to htools. Types that
are very core specific (e.g. configuration objects) should go in
'Ganeti.Objects', while types that are specific to htools in-memory
representation should go into 'Ganeti.HTools.Types'.

-}

{-

Copyright (C) 2012 Google Inc.

This program is free software; you can redistribute it and/or modify
it under the terms of the GNU General Public License as published by
the Free Software Foundation; either version 2 of the License, or
(at your option) any later version.

This program is distributed in the hope that it will be useful, but
WITHOUT ANY WARRANTY; without even the implied warranty of
MERCHANTABILITY or FITNESS FOR A PARTICULAR PURPOSE.  See the GNU
General Public License for more details.

You should have received a copy of the GNU General Public License
along with this program; if not, write to the Free Software
Foundation, Inc., 51 Franklin Street, Fifth Floor, Boston, MA
02110-1301, USA.

-}

module Ganeti.Types
  ( AllocPolicy(..)
  , allocPolicyFromRaw
  , allocPolicyToRaw
  , InstanceStatus(..)
  , instanceStatusFromRaw
  , instanceStatusToRaw
  , DiskTemplate(..)
  , diskTemplateToRaw
  , diskTemplateFromRaw
  , NonNegative
  , fromNonNegative
  , mkNonNegative
  , Positive
  , fromPositive
  , mkPositive
  , Negative
  , fromNegative
  , mkNegative
  , NonEmpty
  , fromNonEmpty
  , mkNonEmpty
  , NonEmptyString
  , MigrationMode(..)
  , VerifyOptionalChecks(..)
  , DdmSimple(..)
  , DdmFull(..)
  , CVErrorCode(..)
  , cVErrorCodeToRaw
  , Hypervisor(..)
  , OobCommand(..)
  , StorageType(..)
  , NodeEvacMode(..)
  , FileDriver(..)
  , InstCreateMode(..)
  , RebootType(..)
  , ExportMode(..)
  , IAllocatorTestDir(..)
  , IAllocatorMode(..)
  , iAllocatorModeToRaw
  , NICMode(..)
  , nICModeToRaw
  , JobStatus(..)
  , jobStatusToRaw
  , jobStatusFromRaw
  , FinalizedJobStatus(..)
  , finalizedJobStatusToRaw
  , JobId
  , fromJobId
  , makeJobId
  , makeJobIdS
  , RelativeJobId
  , JobIdDep(..)
  , JobDependency(..)
  , OpSubmitPriority(..)
  , opSubmitPriorityToRaw
  , OpStatus(..)
  , opStatusToRaw
  , opStatusFromRaw
  , ELogType(..)
  ) where

import Control.Monad (liftM)
import qualified Text.JSON as JSON
import Text.JSON (JSON, readJSON, showJSON)
import Data.Ratio (numerator, denominator)

import qualified Ganeti.Constants as C
import qualified Ganeti.THH as THH
import Ganeti.JSON
import Ganeti.Utils

-- * Generic types

-- | Type that holds a non-negative value.
newtype NonNegative a = NonNegative { fromNonNegative :: a }
  deriving (Show, Eq)

-- | Smart constructor for 'NonNegative'.
mkNonNegative :: (Monad m, Num a, Ord a, Show a) => a -> m (NonNegative a)
mkNonNegative i | i >= 0 = return (NonNegative i)
                | otherwise = fail $ "Invalid value for non-negative type '" ++
                              show i ++ "'"

instance (JSON.JSON a, Num a, Ord a, Show a) => JSON.JSON (NonNegative a) where
  showJSON = JSON.showJSON . fromNonNegative
  readJSON v = JSON.readJSON v >>= mkNonNegative

-- | Type that holds a positive value.
newtype Positive a = Positive { fromPositive :: a }
  deriving (Show, Eq)

-- | Smart constructor for 'Positive'.
mkPositive :: (Monad m, Num a, Ord a, Show a) => a -> m (Positive a)
mkPositive i | i > 0 = return (Positive i)
             | otherwise = fail $ "Invalid value for positive type '" ++
                           show i ++ "'"

instance (JSON.JSON a, Num a, Ord a, Show a) => JSON.JSON (Positive a) where
  showJSON = JSON.showJSON . fromPositive
  readJSON v = JSON.readJSON v >>= mkPositive

-- | Type that holds a negative value.
newtype Negative a = Negative { fromNegative :: a }
  deriving (Show, Eq)

-- | Smart constructor for 'Negative'.
mkNegative :: (Monad m, Num a, Ord a, Show a) => a -> m (Negative a)
mkNegative i | i < 0 = return (Negative i)
             | otherwise = fail $ "Invalid value for negative type '" ++
                           show i ++ "'"

instance (JSON.JSON a, Num a, Ord a, Show a) => JSON.JSON (Negative a) where
  showJSON = JSON.showJSON . fromNegative
  readJSON v = JSON.readJSON v >>= mkNegative

-- | Type that holds a non-null list.
newtype NonEmpty a = NonEmpty { fromNonEmpty :: [a] }
  deriving (Show, Eq)

-- | Smart constructor for 'NonEmpty'.
mkNonEmpty :: (Monad m) => [a] -> m (NonEmpty a)
mkNonEmpty [] = fail "Received empty value for non-empty list"
mkNonEmpty xs = return (NonEmpty xs)

instance (JSON.JSON a) => JSON.JSON (NonEmpty a) where
  showJSON = JSON.showJSON . fromNonEmpty
  readJSON v = JSON.readJSON v >>= mkNonEmpty

-- | A simple type alias for non-empty strings.
type NonEmptyString = NonEmpty Char

-- * Ganeti types

-- | Instance disk template type.
$(THH.declareSADT "DiskTemplate"
       [ ("DTDiskless",   'C.dtDiskless)
       , ("DTFile",       'C.dtFile)
       , ("DTSharedFile", 'C.dtSharedFile)
       , ("DTPlain",      'C.dtPlain)
       , ("DTBlock",      'C.dtBlock)
       , ("DTDrbd8",      'C.dtDrbd8)
       , ("DTRbd",        'C.dtRbd)
       , ("DTExt",        'C.dtExt)
       ])
$(THH.makeJSONInstance ''DiskTemplate)

instance HasStringRepr DiskTemplate where
  fromStringRepr = diskTemplateFromRaw
  toStringRepr = diskTemplateToRaw

-- | The Group allocation policy type.
--
-- Note that the order of constructors is important as the automatic
-- Ord instance will order them in the order they are defined, so when
-- changing this data type be careful about the interaction with the
-- desired sorting order.
$(THH.declareSADT "AllocPolicy"
       [ ("AllocPreferred",   'C.allocPolicyPreferred)
       , ("AllocLastResort",  'C.allocPolicyLastResort)
       , ("AllocUnallocable", 'C.allocPolicyUnallocable)
       ])
$(THH.makeJSONInstance ''AllocPolicy)

-- | The Instance real state type. FIXME: this could be improved to
-- just wrap a /NormalState AdminStatus | ErrorState ErrorCondition/.
$(THH.declareSADT "InstanceStatus"
       [ ("StatusDown",    'C.inststAdmindown)
       , ("StatusOffline", 'C.inststAdminoffline)
       , ("ErrorDown",     'C.inststErrordown)
       , ("ErrorUp",       'C.inststErrorup)
       , ("NodeDown",      'C.inststNodedown)
       , ("NodeOffline",   'C.inststNodeoffline)
       , ("Running",       'C.inststRunning)
       , ("WrongNode",     'C.inststWrongnode)
       ])
$(THH.makeJSONInstance ''InstanceStatus)

-- | Migration mode.
$(THH.declareSADT "MigrationMode"
     [ ("MigrationLive",    'C.htMigrationLive)
     , ("MigrationNonLive", 'C.htMigrationNonlive)
     ])
$(THH.makeJSONInstance ''MigrationMode)

-- | Verify optional checks.
$(THH.declareSADT "VerifyOptionalChecks"
     [ ("VerifyNPlusOneMem", 'C.verifyNplusoneMem)
     ])
$(THH.makeJSONInstance ''VerifyOptionalChecks)

-- | Cluster verify error codes.
$(THH.declareSADT "CVErrorCode"
  [ ("CvECLUSTERCFG",           'C.cvEclustercfgCode)
  , ("CvECLUSTERCERT",          'C.cvEclustercertCode)
  , ("CvECLUSTERFILECHECK",     'C.cvEclusterfilecheckCode)
  , ("CvECLUSTERDANGLINGNODES", 'C.cvEclusterdanglingnodesCode)
  , ("CvECLUSTERDANGLINGINST",  'C.cvEclusterdanglinginstCode)
  , ("CvEINSTANCEBADNODE",      'C.cvEinstancebadnodeCode)
  , ("CvEINSTANCEDOWN",         'C.cvEinstancedownCode)
  , ("CvEINSTANCELAYOUT",       'C.cvEinstancelayoutCode)
  , ("CvEINSTANCEMISSINGDISK",  'C.cvEinstancemissingdiskCode)
  , ("CvEINSTANCEFAULTYDISK",   'C.cvEinstancefaultydiskCode)
  , ("CvEINSTANCEWRONGNODE",    'C.cvEinstancewrongnodeCode)
  , ("CvEINSTANCESPLITGROUPS",  'C.cvEinstancesplitgroupsCode)
  , ("CvEINSTANCEPOLICY",       'C.cvEinstancepolicyCode)
  , ("CvENODEDRBD",             'C.cvEnodedrbdCode)
  , ("CvENODEDRBDHELPER",       'C.cvEnodedrbdhelperCode)
  , ("CvENODEFILECHECK",        'C.cvEnodefilecheckCode)
  , ("CvENODEHOOKS",            'C.cvEnodehooksCode)
  , ("CvENODEHV",               'C.cvEnodehvCode)
  , ("CvENODELVM",              'C.cvEnodelvmCode)
  , ("CvENODEN1",               'C.cvEnoden1Code)
  , ("CvENODENET",              'C.cvEnodenetCode)
  , ("CvENODEOS",               'C.cvEnodeosCode)
  , ("CvENODEORPHANINSTANCE",   'C.cvEnodeorphaninstanceCode)
  , ("CvENODEORPHANLV",         'C.cvEnodeorphanlvCode)
  , ("CvENODERPC",              'C.cvEnoderpcCode)
  , ("CvENODESSH",              'C.cvEnodesshCode)
  , ("CvENODEVERSION",          'C.cvEnodeversionCode)
  , ("CvENODESETUP",            'C.cvEnodesetupCode)
  , ("CvENODETIME",             'C.cvEnodetimeCode)
  , ("CvENODEOOBPATH",          'C.cvEnodeoobpathCode)
  , ("CvENODEUSERSCRIPTS",      'C.cvEnodeuserscriptsCode)
  , ("CvENODEFILESTORAGEPATHS", 'C.cvEnodefilestoragepathsCode)
  ])
$(THH.makeJSONInstance ''CVErrorCode)

-- | Dynamic device modification, just add\/remove version.
$(THH.declareSADT "DdmSimple"
     [ ("DdmSimpleAdd",    'C.ddmAdd)
     , ("DdmSimpleRemove", 'C.ddmRemove)
     ])
$(THH.makeJSONInstance ''DdmSimple)

-- | Dynamic device modification, all operations version.
$(THH.declareSADT "DdmFull"
     [ ("DdmFullAdd",    'C.ddmAdd)
     , ("DdmFullRemove", 'C.ddmRemove)
     , ("DdmFullModify", 'C.ddmModify)
     ])
$(THH.makeJSONInstance ''DdmFull)

-- | Hypervisor type definitions.
$(THH.declareSADT "Hypervisor"
  [ ( "Kvm",    'C.htKvm )
  , ( "XenPvm", 'C.htXenPvm )
  , ( "Chroot", 'C.htChroot )
  , ( "XenHvm", 'C.htXenHvm )
  , ( "Lxc",    'C.htLxc )
  , ( "Fake",   'C.htFake )
  ])
$(THH.makeJSONInstance ''Hypervisor)

-- | Oob command type.
$(THH.declareSADT "OobCommand"
  [ ("OobHealth",      'C.oobHealth)
  , ("OobPowerCycle",  'C.oobPowerCycle)
  , ("OobPowerOff",    'C.oobPowerOff)
  , ("OobPowerOn",     'C.oobPowerOn)
  , ("OobPowerStatus", 'C.oobPowerStatus)
  ])
$(THH.makeJSONInstance ''OobCommand)

-- | Storage type.
$(THH.declareSADT "StorageType"
  [ ("StorageFile", 'C.stFile)
  , ("StorageLvmPv", 'C.stLvmPv)
  , ("StorageLvmVg", 'C.stLvmVg)
  ])
$(THH.makeJSONInstance ''StorageType)

-- | Node evac modes.
$(THH.declareSADT "NodeEvacMode"
  [ ("NEvacPrimary",   'C.iallocatorNevacPri)
  , ("NEvacSecondary", 'C.iallocatorNevacSec)
  , ("NEvacAll",       'C.iallocatorNevacAll)
  ])
$(THH.makeJSONInstance ''NodeEvacMode)

-- | The file driver type.
$(THH.declareSADT "FileDriver"
  [ ("FileLoop",   'C.fdLoop)
  , ("FileBlktap", 'C.fdBlktap)
  ])
$(THH.makeJSONInstance ''FileDriver)

-- | The instance create mode.
$(THH.declareSADT "InstCreateMode"
  [ ("InstCreate",       'C.instanceCreate)
  , ("InstImport",       'C.instanceImport)
  , ("InstRemoteImport", 'C.instanceRemoteImport)
  ])
$(THH.makeJSONInstance ''InstCreateMode)

-- | Reboot type.
$(THH.declareSADT "RebootType"
  [ ("RebootSoft", 'C.instanceRebootSoft)
  , ("RebootHard", 'C.instanceRebootHard)
  , ("RebootFull", 'C.instanceRebootFull)
  ])
$(THH.makeJSONInstance ''RebootType)

-- | Export modes.
$(THH.declareSADT "ExportMode"
  [ ("ExportModeLocal",  'C.exportModeLocal)
  , ("ExportModeRemove", 'C.exportModeRemote)
  ])
$(THH.makeJSONInstance ''ExportMode)

-- | IAllocator run types (OpTestIAllocator).
$(THH.declareSADT "IAllocatorTestDir"
  [ ("IAllocatorDirIn",  'C.iallocatorDirIn)
  , ("IAllocatorDirOut", 'C.iallocatorDirOut)
  ])
$(THH.makeJSONInstance ''IAllocatorTestDir)

-- | IAllocator mode. FIXME: use this in "HTools.Backend.IAlloc".
$(THH.declareSADT "IAllocatorMode"
  [ ("IAllocatorAlloc",       'C.iallocatorModeAlloc)
  , ("IAllocatorMultiAlloc",  'C.iallocatorModeMultiAlloc)
  , ("IAllocatorReloc",       'C.iallocatorModeReloc)
  , ("IAllocatorNodeEvac",    'C.iallocatorModeNodeEvac)
  , ("IAllocatorChangeGroup", 'C.iallocatorModeChgGroup)
  ])
$(THH.makeJSONInstance ''IAllocatorMode)

<<<<<<< HEAD
-- | Network type.
$(THH.declareSADT "NetworkType"
  [ ("PrivateNetwork", 'C.networkTypePrivate)
  , ("PublicNetwork",  'C.networkTypePublic)
  ])
$(THH.makeJSONInstance ''NetworkType)

-- | Network mode.
=======
-- | Netork mode.
>>>>>>> becf9d5c
$(THH.declareSADT "NICMode"
  [ ("NMBridged", 'C.nicModeBridged)
  , ("NMRouted",  'C.nicModeRouted)
  , ("NMOvs",     'C.nicModeOvs)
  ])
$(THH.makeJSONInstance ''NICMode)

-- | The JobStatus data type. Note that this is ordered especially
-- such that greater\/lesser comparison on values of this type makes
-- sense.
$(THH.declareSADT "JobStatus"
       [ ("JOB_STATUS_QUEUED",    'C.jobStatusQueued)
       , ("JOB_STATUS_WAITING",   'C.jobStatusWaiting)
       , ("JOB_STATUS_CANCELING", 'C.jobStatusCanceling)
       , ("JOB_STATUS_RUNNING",   'C.jobStatusRunning)
       , ("JOB_STATUS_CANCELED",  'C.jobStatusCanceled)
       , ("JOB_STATUS_SUCCESS",   'C.jobStatusSuccess)
       , ("JOB_STATUS_ERROR",     'C.jobStatusError)
       ])
$(THH.makeJSONInstance ''JobStatus)

-- | Finalized job status.
$(THH.declareSADT "FinalizedJobStatus"
  [ ("JobStatusCanceled",   'C.jobStatusCanceled)
  , ("JobStatusSuccessful", 'C.jobStatusSuccess)
  , ("JobStatusFailed",     'C.jobStatusError)
  ])
$(THH.makeJSONInstance ''FinalizedJobStatus)

-- | The Ganeti job type.
newtype JobId = JobId { fromJobId :: Int }
  deriving (Show, Eq)

-- | Builds a job ID.
makeJobId :: (Monad m) => Int -> m JobId
makeJobId i | i >= 0 = return $ JobId i
            | otherwise = fail $ "Invalid value for job ID ' " ++ show i ++ "'"

-- | Builds a job ID from a string.
makeJobIdS :: (Monad m) => String -> m JobId
makeJobIdS s = tryRead "parsing job id" s >>= makeJobId

-- | Parses a job ID.
parseJobId :: (Monad m) => JSON.JSValue -> m JobId
parseJobId (JSON.JSString x) = makeJobIdS $ JSON.fromJSString x
parseJobId (JSON.JSRational _ x) =
  if denominator x /= 1
    then fail $ "Got fractional job ID from master daemon?! Value:" ++ show x
    -- FIXME: potential integer overflow here on 32-bit platforms
    else makeJobId . fromIntegral . numerator $ x
parseJobId x = fail $ "Wrong type/value for job id: " ++ show x

instance JSON.JSON JobId where
  showJSON = JSON.showJSON . fromJobId
  readJSON = parseJobId

-- | Relative job ID type alias.
type RelativeJobId = Negative Int

-- | Job ID dependency.
data JobIdDep = JobDepRelative RelativeJobId
              | JobDepAbsolute JobId
                deriving (Show, Eq)

instance JSON.JSON JobIdDep where
  showJSON (JobDepRelative i) = showJSON i
  showJSON (JobDepAbsolute i) = showJSON i
  readJSON v =
    case JSON.readJSON v::JSON.Result (Negative Int) of
      -- first try relative dependency, usually most common
      JSON.Ok r -> return $ JobDepRelative r
      JSON.Error _ -> liftM JobDepAbsolute (parseJobId v)

-- | Job Dependency type.
data JobDependency = JobDependency JobIdDep [FinalizedJobStatus]
                     deriving (Show, Eq)

instance JSON JobDependency where
  showJSON (JobDependency dep status) = showJSON (dep, status)
  readJSON = liftM (uncurry JobDependency) . readJSON

-- | Valid opcode priorities for submit.
$(THH.declareIADT "OpSubmitPriority"
  [ ("OpPrioLow",    'C.opPrioLow)
  , ("OpPrioNormal", 'C.opPrioNormal)
  , ("OpPrioHigh",   'C.opPrioHigh)
  ])
$(THH.makeJSONInstance ''OpSubmitPriority)

-- | Our ADT for the OpCode status at runtime (while in a job).
$(THH.declareSADT "OpStatus"
  [ ("OP_STATUS_QUEUED",    'C.opStatusQueued)
  , ("OP_STATUS_WAITING",   'C.opStatusWaiting)
  , ("OP_STATUS_CANCELING", 'C.opStatusCanceling)
  , ("OP_STATUS_RUNNING",   'C.opStatusRunning)
  , ("OP_STATUS_CANCELED",  'C.opStatusCanceled)
  , ("OP_STATUS_SUCCESS",   'C.opStatusSuccess)
  , ("OP_STATUS_ERROR",     'C.opStatusError)
  ])
$(THH.makeJSONInstance ''OpStatus)

-- | Type for the job message type.
$(THH.declareSADT "ELogType"
  [ ("ELogMessage",      'C.elogMessage)
  , ("ELogRemoteImport", 'C.elogRemoteImport)
  , ("ELogJqueueTest",   'C.elogJqueueTest)
  ])
$(THH.makeJSONInstance ''ELogType)<|MERGE_RESOLUTION|>--- conflicted
+++ resolved
@@ -357,18 +357,7 @@
   ])
 $(THH.makeJSONInstance ''IAllocatorMode)
 
-<<<<<<< HEAD
--- | Network type.
-$(THH.declareSADT "NetworkType"
-  [ ("PrivateNetwork", 'C.networkTypePrivate)
-  , ("PublicNetwork",  'C.networkTypePublic)
-  ])
-$(THH.makeJSONInstance ''NetworkType)
-
 -- | Network mode.
-=======
--- | Netork mode.
->>>>>>> becf9d5c
 $(THH.declareSADT "NICMode"
   [ ("NMBridged", 'C.nicModeBridged)
   , ("NMRouted",  'C.nicModeRouted)
