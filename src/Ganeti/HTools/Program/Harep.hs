--- conflicted
+++ resolved
@@ -427,11 +427,8 @@
                             , opDelayOnNodes = []
                             , opDelayOnNodeUuids = Nothing
                             , opDelayRepeat = fromJust $ mkNonNegative 0
-<<<<<<< HEAD
                             , opDelayInterruptible = False
-=======
                             , opDelayNoLocks = False
->>>>>>> 22b64963
                             } : opcodes
               else
                 opcodes
