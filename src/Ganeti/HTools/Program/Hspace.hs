{-| Cluster space sizing

-}

{-

Copyright (C) 2009, 2010, 2011, 2012, 2013 Google Inc.

This program is free software; you can redistribute it and/or modify
it under the terms of the GNU General Public License as published by
the Free Software Foundation; either version 2 of the License, or
(at your option) any later version.

This program is distributed in the hope that it will be useful, but
WITHOUT ANY WARRANTY; without even the implied warranty of
MERCHANTABILITY or FITNESS FOR A PARTICULAR PURPOSE.  See the GNU
General Public License for more details.

You should have received a copy of the GNU General Public License
along with this program; if not, write to the Free Software
Foundation, Inc., 51 Franklin Street, Fifth Floor, Boston, MA
02110-1301, USA.

-}

module Ganeti.HTools.Program.Hspace
  (main
  , options
  , arguments
  ) where

import Control.Monad
import Data.Char (toUpper, toLower)
import Data.Function (on)
import Data.List
import Data.Maybe (fromMaybe)
import Data.Ord (comparing)
import System.IO

import Text.Printf (printf, hPrintf)

import qualified Ganeti.HTools.Container as Container
import qualified Ganeti.HTools.Cluster as Cluster
import qualified Ganeti.HTools.Node as Node
import qualified Ganeti.HTools.Instance as Instance

import Ganeti.BasicTypes
import Ganeti.Common
import Ganeti.HTools.Types
import Ganeti.HTools.CLI
import Ganeti.HTools.ExtLoader
import Ganeti.HTools.Loader
import Ganeti.Utils

-- | Options list and functions.
options :: IO [OptType]
options = do
  luxi <- oLuxiSocket
  return
    [ oPrintNodes
    , oDataFile
    , oDiskTemplate
    , oSpindleUse
    , oNodeSim
    , oRapiMaster
    , luxi
    , oIAllocSrc
    , oVerbose
    , oQuiet
    , oOfflineNode
    , oMachineReadable
    , oMaxCpu
    , oMaxSolLength
    , oMinDisk
    , oStdSpec
    , oTieredSpec
    , oSaveCluster
    ]

-- | The list of arguments supported by the program.
arguments :: [ArgCompletion]
arguments = []

-- | The allocation phase we're in (initial, after tiered allocs, or
-- after regular allocation).
data Phase = PInitial
           | PFinal
           | PTiered

-- | The kind of instance spec we print.
data SpecType = SpecNormal
              | SpecTiered

-- | Prefix for machine readable names
htsPrefix :: String
htsPrefix = "HTS"

-- | What we prefix a spec with.
specPrefix :: SpecType -> String
specPrefix SpecNormal = "SPEC"
specPrefix SpecTiered = "TSPEC_INI"

-- | The description of a spec.
specDescription :: SpecType -> String
specDescription SpecNormal = "Standard (fixed-size)"
specDescription SpecTiered = "Tiered (initial size)"

-- | The \"name\" of a 'SpecType'.
specName :: SpecType -> String
specName SpecNormal = "Standard"
specName SpecTiered = "Tiered"

-- | Efficiency generic function.
effFn :: (Cluster.CStats -> Integer)
      -> (Cluster.CStats -> Double)
      -> Cluster.CStats -> Double
effFn fi ft cs = fromIntegral (fi cs) / ft cs

-- | Memory efficiency.
memEff :: Cluster.CStats -> Double
memEff = effFn Cluster.csImem Cluster.csTmem

-- | Disk efficiency.
dskEff :: Cluster.CStats -> Double
dskEff = effFn Cluster.csIdsk Cluster.csTdsk

-- | Cpu efficiency.
cpuEff :: Cluster.CStats -> Double
cpuEff = effFn Cluster.csIcpu (fromIntegral . Cluster.csVcpu)

-- | Spindles efficiency.
spnEff :: Cluster.CStats -> Double
spnEff = effFn Cluster.csIspn Cluster.csTspn

-- | Holds data for converting a 'Cluster.CStats' structure into
-- detailed statistics.
statsData :: [(String, Cluster.CStats -> String)]
statsData = [ ("SCORE", printf "%.8f" . Cluster.csScore)
            , ("INST_CNT", printf "%d" . Cluster.csNinst)
            , ("MEM_FREE", printf "%d" . Cluster.csFmem)
            , ("MEM_AVAIL", printf "%d" . Cluster.csAmem)
            , ("MEM_RESVD",
               \cs -> printf "%d" (Cluster.csFmem cs - Cluster.csAmem cs))
            , ("MEM_INST", printf "%d" . Cluster.csImem)
            , ("MEM_OVERHEAD",
               \cs -> printf "%d" (Cluster.csXmem cs + Cluster.csNmem cs))
            , ("MEM_EFF", printf "%.8f" . memEff)
            , ("DSK_FREE", printf "%d" . Cluster.csFdsk)
            , ("DSK_AVAIL", printf "%d". Cluster.csAdsk)
            , ("DSK_RESVD",
               \cs -> printf "%d" (Cluster.csFdsk cs - Cluster.csAdsk cs))
            , ("DSK_INST", printf "%d" . Cluster.csIdsk)
            , ("DSK_EFF", printf "%.8f" . dskEff)
            , ("SPN_FREE", printf "%d" . Cluster.csFspn)
            , ("SPN_INST", printf "%d" . Cluster.csIspn)
            , ("SPN_EFF", printf "%.8f" . spnEff)
            , ("CPU_INST", printf "%d" . Cluster.csIcpu)
            , ("CPU_EFF", printf "%.8f" . cpuEff)
            , ("MNODE_MEM_AVAIL", printf "%d" . Cluster.csMmem)
            , ("MNODE_DSK_AVAIL", printf "%d" . Cluster.csMdsk)
            ]

-- | List holding 'RSpec' formatting information.
specData :: [(String, RSpec -> String)]
specData = [ ("MEM", printf "%d" . rspecMem)
           , ("DSK", printf "%d" . rspecDsk)
           , ("CPU", printf "%d" . rspecCpu)
           ]

-- | 'RSpec' formatting information including spindles.
specDataSpn :: [(String, RSpec -> String)]
specDataSpn = specData ++ [("SPN", printf "%d" . rspecSpn)]

-- | List holding 'Cluster.CStats' formatting information.
clusterData :: [(String, Cluster.CStats -> String)]
clusterData = [ ("MEM", printf "%.0f" . Cluster.csTmem)
              , ("DSK", printf "%.0f" . Cluster.csTdsk)
              , ("CPU", printf "%.0f" . Cluster.csTcpu)
              , ("VCPU", printf "%d" . Cluster.csVcpu)
              ]

-- | 'Cluster.CStats' formatting information including spindles
clusterDataSpn :: [(String, Cluster.CStats -> String)]
clusterDataSpn = clusterData ++ [("SPN", printf "%.0f" . Cluster.csTspn)]

-- | Function to print stats for a given phase.
printStats :: Phase -> Cluster.CStats -> [(String, String)]
printStats ph cs =
  map (\(s, fn) -> (printf "%s_%s" kind s, fn cs)) statsData
  where kind = case ph of
                 PInitial -> "INI"
                 PFinal -> "FIN"
                 PTiered -> "TRL"

-- | Print failure reason and scores
printFRScores :: Node.List -> Node.List -> [(FailMode, Int)] -> IO ()
printFRScores ini_nl fin_nl sreason = do
  printf "  - most likely failure reason: %s\n" $ failureReason sreason::IO ()
  printClusterScores ini_nl fin_nl
  printClusterEff (Cluster.totalResources fin_nl) (Node.haveExclStorage fin_nl)

-- | Print final stats and related metrics.
printResults :: Bool -> Node.List -> Node.List -> Int -> Int
             -> [(FailMode, Int)] -> IO ()
printResults True _ fin_nl num_instances allocs sreason = do
  let fin_stats = Cluster.totalResources fin_nl
      fin_instances = num_instances + allocs

  exitWhen (num_instances + allocs /= Cluster.csNinst fin_stats) $
           printf "internal inconsistency, allocated (%d)\
                  \ != counted (%d)\n" (num_instances + allocs)
           (Cluster.csNinst fin_stats)

  main_reason <- exitIfEmpty "Internal error, no failure reasons?!" sreason

  printKeysHTS $ printStats PFinal fin_stats
  printKeysHTS [ ("ALLOC_USAGE", printf "%.8f"
                                   ((fromIntegral num_instances::Double) /
                                   fromIntegral fin_instances))
               , ("ALLOC_INSTANCES", printf "%d" allocs)
               , ("ALLOC_FAIL_REASON", map toUpper . show . fst $ main_reason)
               ]
  printKeysHTS $ map (\(x, y) -> (printf "ALLOC_%s_CNT" (show x),
                                  printf "%d" y)) sreason

printResults False ini_nl fin_nl _ allocs sreason = do
  putStrLn "Normal (fixed-size) allocation results:"
  printf "  - %3d instances allocated\n" allocs :: IO ()
  printFRScores ini_nl fin_nl sreason

-- | Prints the final @OK@ marker in machine readable output.
printFinalHTS :: Bool -> IO ()
printFinalHTS = printFinal htsPrefix

{-# ANN tieredSpecMap "HLint: ignore Use alternative" #-}
-- | Compute the tiered spec counts from a list of allocated
-- instances.
tieredSpecMap :: [Instance.Instance]
              -> [(RSpec, Int)]
tieredSpecMap trl_ixes =
  let fin_trl_ixes = reverse trl_ixes
      ix_byspec = groupBy ((==) `on` Instance.specOf) fin_trl_ixes
      -- head is "safe" here, as groupBy returns list of non-empty lists
      spec_map = map (\ixs -> (Instance.specOf $ head ixs, length ixs))
                 ix_byspec
  in spec_map

-- | Formats a spec map to strings.
formatSpecMap :: [(RSpec, Int)] -> [String]
formatSpecMap =
  map (\(spec, cnt) -> printf "%d,%d,%d,%d=%d" (rspecMem spec)
                       (rspecDsk spec) (rspecCpu spec) (rspecSpn spec) cnt)

-- | Formats \"key-metrics\" values.
formatRSpec :: String -> AllocInfo -> [(String, String)]
formatRSpec s r =
  [ ("KM_" ++ s ++ "_CPU", show $ allocInfoVCpus r)
  , ("KM_" ++ s ++ "_NPU", show $ allocInfoNCpus r)
  , ("KM_" ++ s ++ "_MEM", show $ allocInfoMem r)
  , ("KM_" ++ s ++ "_DSK", show $ allocInfoDisk r)
  , ("KM_" ++ s ++ "_SPN", show $ allocInfoSpn r)
  ]

-- | Shows allocations stats.
printAllocationStats :: Node.List -> Node.List -> IO ()
printAllocationStats ini_nl fin_nl = do
  let ini_stats = Cluster.totalResources ini_nl
      fin_stats = Cluster.totalResources fin_nl
      (rini, ralo, runa) = Cluster.computeAllocationDelta ini_stats fin_stats
  printKeysHTS $ formatRSpec "USED" rini
  printKeysHTS $ formatRSpec "POOL" ralo
  printKeysHTS $ formatRSpec "UNAV" runa

-- | Format a list of key\/values as a shell fragment.
printKeysHTS :: [(String, String)] -> IO ()
printKeysHTS = printKeys htsPrefix

-- | Converts instance data to a list of strings.
printInstance :: Node.List -> Instance.Instance -> [String]
printInstance nl i = [ Instance.name i
                     , Container.nameOf nl $ Instance.pNode i
                     , let sdx = Instance.sNode i
                       in if sdx == Node.noSecondary then ""
                          else Container.nameOf nl sdx
                     , show (Instance.mem i)
                     , show (Instance.dsk i)
                     , show (Instance.vcpus i)
                     , if Node.haveExclStorage nl
                       then case Instance.getTotalSpindles i of
                              Nothing -> "?"
                              Just sp -> show sp
                       else ""
                     ]

-- | Optionally print the allocation map.
printAllocationMap :: Int -> String
                   -> Node.List -> [Instance.Instance] -> IO ()
printAllocationMap verbose msg nl ixes =
  when (verbose > 1) $ do
    hPutStrLn stderr (msg ++ " map")
    hPutStr stderr . unlines . map ((:) ' ' .  unwords) $
            formatTable (map (printInstance nl) (reverse ixes))
                        -- This is the numberic-or-not field
                        -- specification; the first three fields are
                        -- strings, whereas the rest are numeric
                       [False, False, False, True, True, True, True]

-- | Formats nicely a list of resources.
formatResources :: a -> [(String, a->String)] -> String
formatResources res =
    intercalate ", " . map (\(a, fn) -> a ++ " " ++ fn res)

-- | Print the cluster resources.
printCluster :: Bool -> Cluster.CStats -> Int -> Bool -> IO ()
printCluster True ini_stats node_count _ = do
  printKeysHTS $ map (\(a, fn) -> ("CLUSTER_" ++ a, fn ini_stats))
    clusterDataSpn
  printKeysHTS [("CLUSTER_NODES", printf "%d" node_count)]
  printKeysHTS $ printStats PInitial ini_stats

printCluster False ini_stats node_count print_spn = do
  let cldata = if print_spn then clusterDataSpn else clusterData
  printf "The cluster has %d nodes and the following resources:\n  %s.\n"
         node_count (formatResources ini_stats cldata)::IO ()
  printf "There are %s initial instances on the cluster.\n"
             (if inst_count > 0 then show inst_count else "no" )
      where inst_count = Cluster.csNinst ini_stats

-- | Prints the normal instance spec.
printISpec :: Bool -> RSpec -> SpecType -> DiskTemplate -> Bool -> IO ()
printISpec True ispec spec disk_template _ = do
  printKeysHTS $ map (\(a, fn) -> (prefix ++ "_" ++ a, fn ispec)) specDataSpn
  printKeysHTS [ (prefix ++ "_RQN", printf "%d" req_nodes) ]
  printKeysHTS [ (prefix ++ "_DISK_TEMPLATE",
                  diskTemplateToRaw disk_template) ]
      where req_nodes = Instance.requiredNodes disk_template
            prefix = specPrefix spec

printISpec False ispec spec disk_template print_spn =
  let spdata = if print_spn then specDataSpn else specData
  in printf "%s instance spec is:\n  %s, using disk\
            \ template '%s'.\n"
            (specDescription spec)
            (formatResources ispec spdata) (diskTemplateToRaw disk_template)

-- | Prints the tiered results.
printTiered :: Bool -> [(RSpec, Int)]
            -> Node.List -> Node.List -> [(FailMode, Int)] -> IO ()
printTiered True spec_map nl trl_nl _ = do
  printKeysHTS $ printStats PTiered (Cluster.totalResources trl_nl)
  printKeysHTS [("TSPEC", unwords (formatSpecMap spec_map))]
  printAllocationStats nl trl_nl

printTiered False spec_map ini_nl fin_nl sreason = do
  _ <- printf "Tiered allocation results:\n"
  let spdata = if Node.haveExclStorage ini_nl then specDataSpn else specData
  if null spec_map
    then putStrLn "  - no instances allocated"
    else mapM_ (\(ispec, cnt) ->
                  printf "  - %3d instances of spec %s\n" cnt
                           (formatResources ispec spdata)) spec_map
  printFRScores ini_nl fin_nl sreason

-- | Displays the initial/final cluster scores.
printClusterScores :: Node.List -> Node.List -> IO ()
printClusterScores ini_nl fin_nl = do
  printf "  - initial cluster score: %.8f\n" $ Cluster.compCV ini_nl::IO ()
  printf "  -   final cluster score: %.8f\n" $ Cluster.compCV fin_nl

-- | Displays the cluster efficiency.
printClusterEff :: Cluster.CStats -> Bool -> IO ()
printClusterEff cs print_spn = do
  let format = [("memory", memEff),
                ("disk", dskEff),
                ("vcpu", cpuEff)] ++
               [("spindles", spnEff) | print_spn]
      len = maximum $ map (length . fst) format
  mapM_ (\(s, fn) ->
          printf "  - %*s usage efficiency: %5.2f%%\n" len s (fn cs * 100))
    format

-- | Computes the most likely failure reason.
failureReason :: [(FailMode, Int)] -> String
failureReason = show . fst . head

-- | Sorts the failure reasons.
sortReasons :: [(FailMode, Int)] -> [(FailMode, Int)]
<<<<<<< HEAD
sortReasons = sortBy (flip (comparing snd))
=======
sortReasons = sortBy (flip $ comparing snd)
>>>>>>> 22b64963

-- | Runs an allocation algorithm and saves cluster state.
runAllocation :: ClusterData                -- ^ Cluster data
              -> Maybe Cluster.AllocResult  -- ^ Optional stop-allocation
              -> Result Cluster.AllocResult -- ^ Allocation result
              -> RSpec                      -- ^ Requested instance spec
              -> DiskTemplate               -- ^ Requested disk template
              -> SpecType                   -- ^ Allocation type
              -> Options                    -- ^ CLI options
              -> IO (FailStats, Node.List, Int, [(RSpec, Int)])
runAllocation cdata stop_allocation actual_result spec dt mode opts = do
  (reasons, new_nl, new_il, new_ixes, _) <-
      case stop_allocation of
        Just result_noalloc -> return result_noalloc
        Nothing -> exitIfBad "failure during allocation" actual_result

  let name = specName mode
      descr = name ++ " allocation"
      ldescr = "after " ++ map toLower descr
      excstor = Node.haveExclStorage new_nl

  printISpec (optMachineReadable opts) spec mode dt excstor

  printAllocationMap (optVerbose opts) descr new_nl new_ixes

  maybePrintNodes (optShowNodes opts) descr (Cluster.printNodes new_nl)

  maybeSaveData (optSaveCluster opts) (map toLower name) ldescr
                    (cdata { cdNodes = new_nl, cdInstances = new_il})

  return (sortReasons reasons, new_nl, length new_ixes, tieredSpecMap new_ixes)

-- | Create an instance from a given spec.
-- For values not implied by the resorce specification (like distribution of
-- of the disk space to individual disks), sensible defaults are guessed (e.g.,
-- having a single disk).
instFromSpec :: RSpec -> DiskTemplate -> Int -> Instance.Instance
instFromSpec spx dt su =
  Instance.create "new" (rspecMem spx) (rspecDsk spx)
    [Instance.Disk (rspecDsk spx) (Just $ rspecSpn spx)]
    (rspecCpu spx) Running [] True (-1) (-1) dt su []

combineTiered :: Maybe Int -> Cluster.AllocNodes -> Cluster.AllocResult ->
           Instance.Instance -> Result Cluster.AllocResult
combineTiered limit allocnodes result inst = do
  let (_, nl, il, ixes, cstats) = result
      ixes_cnt = length ixes
      (stop, newlimit) = case limit of
        Nothing -> (False, Nothing)
        Just n -> (n <= ixes_cnt, Just (n - ixes_cnt))
  if stop
    then return result
    else Cluster.tieredAlloc nl il newlimit inst allocnodes ixes cstats

-- | Main function.
main :: Options -> [String] -> IO ()
main opts args = do
  exitUnless (null args) "This program doesn't take any arguments."

  let verbose = optVerbose opts
      machine_r = optMachineReadable opts

  orig_cdata@(ClusterData gl fixed_nl il _ ipol) <- loadExternalData opts
  nl <- setNodeStatus opts fixed_nl

  cluster_disk_template <-
    case iPolicyDiskTemplates ipol of
      first_templ:_ -> return first_templ
      _ -> exitErr "null list of disk templates received from cluster"

  let num_instances = Container.size il
      all_nodes = Container.elems fixed_nl
      cdata = orig_cdata { cdNodes = fixed_nl }
      disk_template = fromMaybe cluster_disk_template (optDiskTemplate opts)
      req_nodes = Instance.requiredNodes disk_template
      csf = commonSuffix fixed_nl il
      su = fromMaybe (iSpecSpindleUse $ iPolicyStdSpec ipol)
                     (optSpindleUse opts)

  when (not (null csf) && verbose > 1) $
       hPrintf stderr "Note: Stripping common suffix of '%s' from names\n" csf

  maybePrintNodes (optShowNodes opts) "Initial cluster" (Cluster.printNodes nl)

  when (verbose > 2) $
         hPrintf stderr "Initial coefficients: overall %.8f\n%s"
                 (Cluster.compCV nl) (Cluster.printStats "  " nl)

  printCluster machine_r (Cluster.totalResources nl) (length all_nodes)
    (Node.haveExclStorage nl)

  let stop_allocation = case Cluster.computeBadItems nl il of
                          ([], _) -> Nothing
                          _ -> Just ([(FailN1, 1)]::FailStats, nl, il, [], [])
      alloclimit = if optMaxLength opts == -1
                   then Nothing
                   else Just (optMaxLength opts)

  allocnodes <- exitIfBad "failure during allocation" $
                Cluster.genAllocNodes gl nl req_nodes True

  -- Run the tiered allocation

  let minmaxes = iPolicyMinMaxISpecs ipol
      tspecs = case optTieredSpec opts of
                 Nothing -> map (rspecFromISpec . minMaxISpecsMaxSpec)
                            minmaxes
                 Just t -> [t]
      tinsts = map (\ts -> instFromSpec ts disk_template su) tspecs
  tspec <- case tspecs of
    [] -> exitErr "Empty list of specs received from the cluster"
    t:_ -> return t

  (treason, trl_nl, _, spec_map) <-
    runAllocation cdata stop_allocation
       (foldM (combineTiered alloclimit allocnodes) ([], nl, il, [], []) tinsts)
       tspec disk_template SpecTiered opts

  printTiered machine_r spec_map nl trl_nl treason

  -- Run the standard (avg-mode) allocation

  let ispec = fromMaybe (rspecFromISpec (iPolicyStdSpec ipol))
              (optStdSpec opts)

  (sreason, fin_nl, allocs, _) <-
      runAllocation cdata stop_allocation
            (Cluster.iterateAlloc nl il alloclimit
             (instFromSpec ispec disk_template su) allocnodes [] [])
            ispec disk_template SpecNormal opts

  printResults machine_r nl fin_nl num_instances allocs sreason

  -- Print final result

  printFinalHTS machine_r<|MERGE_RESOLUTION|>--- conflicted
+++ resolved
@@ -385,11 +385,7 @@
 
 -- | Sorts the failure reasons.
 sortReasons :: [(FailMode, Int)] -> [(FailMode, Int)]
-<<<<<<< HEAD
-sortReasons = sortBy (flip (comparing snd))
-=======
 sortReasons = sortBy (flip $ comparing snd)
->>>>>>> 22b64963
 
 -- | Runs an allocation algorithm and saves cluster state.
 runAllocation :: ClusterData                -- ^ Cluster data
