--- conflicted
+++ resolved
@@ -78,14 +78,9 @@
 
     AssertCommand(cmd, fail=fail)
 
-<<<<<<< HEAD
-    _CheckSsconfInstanceList(instance.name)
-    instance.SetDiskTemplate(disk_template)
-=======
     if not fail:
-      _CheckSsconfInstanceList(instance["name"])
-      qa_config.SetInstanceTemplate(instance, disk_template)
->>>>>>> fa84c8a4
+      _CheckSsconfInstanceList(instance.name)
+      instance.SetDiskTemplate(disk_template)
 
       return instance
   except:
@@ -94,7 +89,7 @@
 
   # Handle the case where creation is expected to fail
   assert fail
-  qa_config.ReleaseInstance(instance)
+  instance.Release()
   return None
 
 
@@ -185,12 +180,8 @@
   """
   master = qa_config.GetMasterNode()
   infocmd = utils.ShellQuoteArgs(["gnt-instance", "list", "--no-headers",
-<<<<<<< HEAD
-                                  "-o", field, instance])
-  info_out = qa_utils.GetCommandOutput(master.primary, infocmd).strip()
-=======
                                   "--units", "m", "-o", field, instance])
-  return qa_utils.GetCommandOutput(master["primary"], infocmd).strip()
+  return qa_utils.GetCommandOutput(master.primary, infocmd).strip()
 
 
 def _GetBoolInstanceField(instance, field):
@@ -204,7 +195,6 @@
 
   """
   info_out = _GetInstanceField(instance, field)
->>>>>>> fa84c8a4
   if info_out == "Y":
     return True
   elif info_out == "N":
@@ -282,14 +272,10 @@
 def TestInstanceAddWithPlainDisk(nodes, fail=False):
   """gnt-instance add -t plain"""
   assert len(nodes) == 1
-<<<<<<< HEAD
-  return _DiskTest(nodes[0].primary, constants.DT_PLAIN)
-=======
-  instance = _DiskTest(nodes[0]["primary"], constants.DT_PLAIN, fail=fail)
+  instance = _DiskTest(nodes[0].primary, constants.DT_PLAIN, fail=fail)
   if not fail:
     qa_utils.RunInstanceCheck(instance, True)
   return instance
->>>>>>> fa84c8a4
 
 
 @InstanceCheck(None, INST_UP, RETURN_VALUE)
