--- conflicted
+++ resolved
@@ -69,44 +69,6 @@
  RETURN_VALUE) = range(1000, 1002)
 
 
-<<<<<<< HEAD
-def _SetupColours():
-  """Initializes the colour constants.
-
-  """
-  # pylint: disable=W0603
-  # due to global usage
-  global _INFO_SEQ, _WARNING_SEQ, _ERROR_SEQ, _RESET_SEQ
-
-  # Don't use colours if stdout isn't a terminal
-  if not sys.stdout.isatty():
-    return
-
-  try:
-    import curses
-  except ImportError:
-    # Don't use colours if curses module can't be imported
-    return
-
-  try:
-    curses.setupterm()
-  except curses.error:
-    # Probably a non-standard terminal, don't use colours then
-    return
-
-  _RESET_SEQ = curses.tigetstr("op")
-
-  setaf = curses.tigetstr("setaf")
-  _INFO_SEQ = curses.tparm(setaf, curses.COLOR_GREEN)
-  _WARNING_SEQ = curses.tparm(setaf, curses.COLOR_YELLOW)
-  _ERROR_SEQ = curses.tparm(setaf, curses.COLOR_RED)
-
-
-_SetupColours()
-
-
-=======
->>>>>>> 3b8ca90f
 def AssertIn(item, sequence):
   """Raises an error when item is not in sequence.
 
