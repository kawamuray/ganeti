{-# LANGUAGE TemplateHaskell #-}
{-# OPTIONS_GHC -fno-warn-orphans #-}

{-| Unittests for ganeti-htools.

-}

{-

Copyright (C) 2009, 2010, 2011, 2012, 2013 Google Inc.

This program is free software; you can redistribute it and/or modify
it under the terms of the GNU General Public License as published by
the Free Software Foundation; either version 2 of the License, or
(at your option) any later version.

This program is distributed in the hope that it will be useful, but
WITHOUT ANY WARRANTY; without even the implied warranty of
MERCHANTABILITY or FITNESS FOR A PARTICULAR PURPOSE.  See the GNU
General Public License for more details.

You should have received a copy of the GNU General Public License
along with this program; if not, write to the Free Software
Foundation, Inc., 51 Franklin Street, Fifth Floor, Boston, MA
02110-1301, USA.

-}

module Test.Ganeti.HTools.Instance
  ( testHTools_Instance
  , genInstanceSmallerThanNode
  , genInstanceMaybeBiggerThanNode
  , genInstanceOnNodeList
  , genInstanceList
  , Instance.Instance(..)
  ) where

<<<<<<< HEAD
import Control.Arrow ((&&&))
=======
import Control.Applicative ((<$>))
>>>>>>> 22b64963
import Control.Monad (liftM)
import Data.Functor ((<$>))
import Test.QuickCheck hiding (Result)

import Test.Ganeti.TestHelper
import Test.Ganeti.TestCommon
import Test.Ganeti.HTools.Types ()

import Ganeti.BasicTypes
import qualified Ganeti.HTools.Instance as Instance
import qualified Ganeti.HTools.Node as Node
import qualified Ganeti.HTools.Container as Container
import qualified Ganeti.HTools.Loader as Loader
import qualified Ganeti.HTools.Types as Types

-- * Arbitrary instances

-- | Generates a random instance with maximum disk/mem/cpu values.
genInstanceSmallerThan :: Int -> Int -> Int -> Maybe Int ->
                          Gen Instance.Instance
genInstanceSmallerThan lim_mem lim_dsk lim_cpu lim_spin = do
  name <- genFQDN
  mem <- choose (0, lim_mem)
  dsk <- choose (0, lim_dsk)
  run_st <- arbitrary
  pn <- arbitrary
  sn <- arbitrary
  vcpus <- choose (0, lim_cpu)
  dt <- arbitrary
  spindles <- case lim_spin of
    Nothing -> genMaybe $ choose (0, maxSpindles)
    Just ls -> liftM Just $ choose (0, ls)
  let disk = Instance.Disk dsk spindles
  return $ Instance.create
    name mem dsk [disk] vcpus run_st [] True pn sn dt 1 []

-- | Generates an instance smaller than a node.
genInstanceSmallerThanNode :: Node.Node -> Gen Instance.Instance
genInstanceSmallerThanNode node =
  genInstanceSmallerThan (Node.availMem node `div` 2)
                         (Node.availDisk node `div` 2)
                         (Node.availCpu node `div` 2)
                         (if Node.exclStorage node
                          then Just $ Node.fSpindles node `div` 2
                          else Nothing)

-- | Generates an instance possibly bigger than a node.
genInstanceMaybeBiggerThanNode :: Node.Node -> Gen Instance.Instance
genInstanceMaybeBiggerThanNode node =
  genInstanceSmallerThan (Node.availMem  node + Types.unitMem * 2)
                         (Node.availDisk node + Types.unitDsk * 3)
                         (Node.availCpu  node + Types.unitCpu * 4)
                         (if Node.exclStorage node
                          then Just $ Node.fSpindles node +
                               Types.unitSpindle * 5
                          else Nothing)

-- | Generates an instance with nodes on a node list.
-- The following rules are respected:
-- 1. The instance is never bigger than its primary node
-- 2. If possible the instance has different pnode and snode
-- 3. Else disk templates which require secondary nodes are disabled
genInstanceOnNodeList :: Node.List -> Gen Instance.Instance
genInstanceOnNodeList nl = do
  let nsize = Container.size nl
  pnode <- choose (0, nsize-1)
  let (snodefilter, dtfilter) =
        if nsize >= 2
          then ((/= pnode), const True)
          else (const True, not . Instance.hasSecondary)
  snode <- choose (0, nsize-1) `suchThat` snodefilter
  i <- genInstanceSmallerThanNode (Container.find pnode nl) `suchThat` dtfilter
  return $ i { Instance.pNode = pnode, Instance.sNode = snode }

-- | Generates an instance list given an instance generator.
genInstanceList :: Gen Instance.Instance -> Gen Instance.List
genInstanceList igen = fmap (snd . Loader.assignIndices) names_instances
    where names_instances =
<<<<<<< HEAD
            map (Instance.name &&& id) <$> listOf igen
=======
            map (\n -> (Instance.name n, n)) <$> listOf igen
>>>>>>> 22b64963

-- let's generate a random instance
instance Arbitrary Instance.Instance where
  arbitrary = genInstanceSmallerThan maxMem maxDsk maxCpu Nothing

-- * Test cases

-- Simple instance tests, we only have setter/getters

prop_creat :: Instance.Instance -> Property
prop_creat inst =
  Instance.name inst ==? Instance.alias inst

prop_setIdx :: Instance.Instance -> Types.Idx -> Property
prop_setIdx inst idx =
  Instance.idx (Instance.setIdx inst idx) ==? idx

prop_setName :: Instance.Instance -> String -> Bool
prop_setName inst name =
  Instance.name newinst == name &&
  Instance.alias newinst == name
    where newinst = Instance.setName inst name

prop_setAlias :: Instance.Instance -> String -> Bool
prop_setAlias inst name =
  Instance.name newinst == Instance.name inst &&
  Instance.alias newinst == name
    where newinst = Instance.setAlias inst name

prop_setPri :: Instance.Instance -> Types.Ndx -> Property
prop_setPri inst pdx =
  Instance.pNode (Instance.setPri inst pdx) ==? pdx

prop_setSec :: Instance.Instance -> Types.Ndx -> Property
prop_setSec inst sdx =
  Instance.sNode (Instance.setSec inst sdx) ==? sdx

prop_setBoth :: Instance.Instance -> Types.Ndx -> Types.Ndx -> Bool
prop_setBoth inst pdx sdx =
  Instance.pNode si == pdx && Instance.sNode si == sdx
    where si = Instance.setBoth inst pdx sdx

prop_shrinkMG :: Instance.Instance -> Property
prop_shrinkMG inst =
  Instance.mem inst >= 2 * Types.unitMem ==>
    case Instance.shrinkByType inst Types.FailMem of
      Ok inst' -> Instance.mem inst' ==? Instance.mem inst - Types.unitMem
      Bad msg -> failTest msg

prop_shrinkMF :: Instance.Instance -> Property
prop_shrinkMF inst =
  forAll (choose (0, 2 * Types.unitMem - 1)) $ \mem ->
    let inst' = inst { Instance.mem = mem}
    in isBad $ Instance.shrinkByType inst' Types.FailMem

prop_shrinkCG :: Instance.Instance -> Property
prop_shrinkCG inst =
  Instance.vcpus inst >= 2 * Types.unitCpu ==>
    case Instance.shrinkByType inst Types.FailCPU of
      Ok inst' -> Instance.vcpus inst' ==? Instance.vcpus inst - Types.unitCpu
      Bad msg -> failTest msg

prop_shrinkCF :: Instance.Instance -> Property
prop_shrinkCF inst =
  forAll (choose (0, 2 * Types.unitCpu - 1)) $ \vcpus ->
    let inst' = inst { Instance.vcpus = vcpus }
    in isBad $ Instance.shrinkByType inst' Types.FailCPU

prop_shrinkDG :: Instance.Instance -> Property
prop_shrinkDG inst =
  Instance.dsk inst >= 2 * Types.unitDsk ==>
    case Instance.shrinkByType inst Types.FailDisk of
      Ok inst' -> Instance.dsk inst' ==? Instance.dsk inst - Types.unitDsk
      Bad msg -> failTest msg

prop_shrinkDF :: Instance.Instance -> Property
prop_shrinkDF inst =
  forAll (choose (0, 2 * Types.unitDsk - 1)) $ \dsk ->
    let inst' = inst { Instance.dsk = dsk
                     , Instance.disks = [Instance.Disk dsk Nothing] }
    in isBad $ Instance.shrinkByType inst' Types.FailDisk

prop_setMovable :: Instance.Instance -> Bool -> Property
prop_setMovable inst m =
  Instance.movable inst' ==? m
    where inst' = Instance.setMovable inst m

testSuite "HTools/Instance"
            [ 'prop_creat
            , 'prop_setIdx
            , 'prop_setName
            , 'prop_setAlias
            , 'prop_setPri
            , 'prop_setSec
            , 'prop_setBoth
            , 'prop_shrinkMG
            , 'prop_shrinkMF
            , 'prop_shrinkCG
            , 'prop_shrinkCF
            , 'prop_shrinkDG
            , 'prop_shrinkDF
            , 'prop_setMovable
            ]<|MERGE_RESOLUTION|>--- conflicted
+++ resolved
@@ -35,13 +35,9 @@
   , Instance.Instance(..)
   ) where
 
-<<<<<<< HEAD
 import Control.Arrow ((&&&))
-=======
 import Control.Applicative ((<$>))
->>>>>>> 22b64963
 import Control.Monad (liftM)
-import Data.Functor ((<$>))
 import Test.QuickCheck hiding (Result)
 
 import Test.Ganeti.TestHelper
@@ -118,11 +114,7 @@
 genInstanceList :: Gen Instance.Instance -> Gen Instance.List
 genInstanceList igen = fmap (snd . Loader.assignIndices) names_instances
     where names_instances =
-<<<<<<< HEAD
             map (Instance.name &&& id) <$> listOf igen
-=======
-            map (\n -> (Instance.name n, n)) <$> listOf igen
->>>>>>> 22b64963
 
 -- let's generate a random instance
 instance Arbitrary Instance.Instance where
