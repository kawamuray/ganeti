--- conflicted
+++ resolved
@@ -331,20 +331,10 @@
     @param name: the required parameter
 
     """
-<<<<<<< HEAD
-    try:
-      return self.request_body[name]
-    except KeyError:
-      if args:
-        return args[0]
-
-    raise http.HttpBadRequest("Required parameter '%s' is missing" % name)
-=======
     if args:
-      return CheckParameter(self.req.request_body, name, default=args[0])
-
-    return CheckParameter(self.req.request_body, name)
->>>>>>> 20601361
+      return CheckParameter(self.request_body, name, default=args[0])
+
+    return CheckParameter(self.request_body, name)
 
   def useLocking(self):
     """Check if the request specifies locking.
