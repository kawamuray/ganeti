#
#

# Copyright (C) 2010, 2013 Google Inc.
#
# This program is free software; you can redistribute it and/or modify
# it under the terms of the GNU General Public License as published by
# the Free Software Foundation; either version 2 of the License, or
# (at your option) any later version.
#
# This program is distributed in the hope that it will be useful, but
# WITHOUT ANY WARRANTY; without even the implied warranty of
# MERCHANTABILITY or FITNESS FOR A PARTICULAR PURPOSE.  See the GNU
# General Public License for more details.
#
# You should have received a copy of the GNU General Public License
# along with this program; if not, write to the Free Software
# Foundation, Inc., 51 Franklin Street, Fifth Floor, Boston, MA
# 02110-1301, USA.


"""LXC hypervisor

"""

import os
import os.path
import time
import logging

from ganeti import constants
from ganeti import errors # pylint: disable=W0611
from ganeti import utils
from ganeti import objects
from ganeti import pathutils
from ganeti import serializer
from ganeti.hypervisor import hv_base
from ganeti.errors import HypervisorError


class LXCHypervisor(hv_base.BaseHypervisor):
  """LXC-based virtualization.

  TODO:
    - move hardcoded parameters into hypervisor parameters, once we
      have the container-parameter support

  Problems/issues:
    - LXC is very temperamental; in daemon mode, it succeeds or fails
      in launching the instance silently, without any error
      indication, and when failing it can leave network interfaces
      around, and future successful startups will list the instance
      twice

  """
  _ROOT_DIR = pathutils.RUN_DIR + "/lxc"
  _CGROUP_ROOT_DIR = _ROOT_DIR + "/cgroup"
  _PROC_CGROUP_FILE = "/proc/self/cgroup"

  _DEVS = [
    "c 1:3",   # /dev/null
    "c 1:5",   # /dev/zero
    "c 1:7",   # /dev/full
    "c 1:8",   # /dev/random
    "c 1:9",   # /dev/urandom
    "c 1:10",  # /dev/aio
    "c 5:0",   # /dev/tty
    "c 5:1",   # /dev/console
    "c 5:2",   # /dev/ptmx
    "c 136:*", # first block of Unix98 PTY slaves
    ]
  _DENIED_CAPABILITIES = [
    "mac_override",    # Allow MAC configuration or state changes
    # TODO: remove sys_admin too, for safety
    #"sys_admin",       # Perform  a range of system administration operations
    "sys_boot",        # Use reboot(2) and kexec_load(2)
    "sys_module",      # Load  and  unload kernel modules
    "sys_time",        # Set  system  clock, set real-time (hardware) clock
    ]
  _DIR_MODE = 0755
  _LXC_START_TIMEOUT = 60 # TODO move to hvparams

  PARAMETERS = {
    constants.HV_CPU_MASK: hv_base.OPT_CPU_MASK_CHECK,
    }

  def __init__(self, _run_cmd_fn=None):
    hv_base.BaseHypervisor.__init__(self)
    utils.EnsureDirs([(self._ROOT_DIR, self._DIR_MODE)])

    self._run_cmd_fn = utils.RunCmd if _run_cmd_fn is None else _run_cmd_fn

  @staticmethod
  def _GetMountSubdirs(path):
    """Return the list of mountpoints under a given path.

    """
    result = []
    for _, mountpoint, _, _ in utils.GetMounts():
      if (mountpoint.startswith(path) and
          mountpoint != path):
        result.append(mountpoint)

    result.sort(key=lambda x: x.count("/"), reverse=True)
    return result

  @classmethod
  def _InstanceDir(cls, instance_name):
    """Return the root directory for an instance.

    """
    return utils.PathJoin(cls._ROOT_DIR, instance_name)

  @classmethod
  def _InstanceConfFile(cls, instance_name):
    """Return the configuration file for an instance.

    """
    return utils.PathJoin(cls._ROOT_DIR, instance_name + ".conf")

  @classmethod
  def _InstanceLogFile(cls, instance_name):
    """Return the log file for an instance.

    """
    return utils.PathJoin(cls._ROOT_DIR, instance_name + ".log")

  @classmethod
  def _InstanceStashFile(cls, instance_name):
    """Return the stash file for an instance.

    Stash file is used to keep informations that needs to complete
    instance destruction during instance life.
    """
    return utils.PathJoin(cls._ROOT_DIR, instance_name + ".stash")

  def _SaveInstanceStash(cls, instance_name, data):
    """Save data to instance stash file in serialized format

    """
    stash_file = cls._InstanceStashFile(instance_name)
    serialized = serializer.Dump(data)
    try:
      utils.WriteFile(stash_file, data=serialized)
    except EnvironmentError, err:
      raise HypervisorError("Failed to save instance stash file %s : %s" %
                            (stash_file, err))

  def _LoadInstanceStash(cls, instance_name):
    """Load stashed informations in file which was created by
    L{_SaveInstanceStash}

    """
    stash_file = cls._InstanceStashFile(instance_name)
    if os.path.exists(stash_file):
      try:
        return serializer.Load(utils.ReadFile(stash_file))
      # TODO handle JSONDecodeError too?
      except EnvironmentError, err:
        raise HypervisorError("Failed to load instance stash file %s : %s" %
                              (stash_file, err))
    else:
      return None

    serialized = serializer.Dump(data)
    try:
      utils.WriteFile(stash_file, data=serialized)
    except EnvironmentError, err:
      raise HypervisorError("Failed to save instance stash file %s : %s" %
                            (stash_file, err))

  def _MountCgroupSubsystem(self, subsystem):
    """Mount cgroup subsystem fs under the cgruop_root

    """
    cgroup_root = self._GetCgroupMountPoint()
    subsys_dir = utils.PathJoin(cgroup_root, subsystem)
    if os.path.isdir(subsys_dir):
      # Check if cgroup subsystem is already mounted at this point
      if os.path.ismount(subsys_dir) and \
         any(x[1] == subsys_dir and x[2] == "cgroup" and subsystem in x[3].split(",")
             for x in utils.GetMounts()):
        return subsys_dir
    else:
      os.makedirs(subsys_dir)

    mount_cmd = ["mount", "-t", "cgroup", "-o", subsystem, subsystem, subsys_dir]
    result = self._run_cmd_fn(mount_cmd)
    if result.failed:
      raise HypervisorError("Running %s failed: %s" % (" ".join(mount_cmd), result.output))

    return subsys_dir

  def CleanupCgroupMounts(self):
    for subsys_dir in self._GetMountSubdirs(self._GetCgroupMountPoint()):
      umount_cmd = ['umount', subsys_dir]
      result = utils.RunCmd(umount_cmd)
      if result.failed:
        logging.warn("Running %s failed: %s", umount_cmd, result.output)

  def _UnmountDir(self, path, recurse=False):
    if recurse:
      for subdir in self._GetMountSubdirs(path):
        self._UnmountDir(subdir, recurse=recurse)

    umount_cmd = ["umount", path]
    result = self._run_cmd_fn(umount_cmd)
    if result.failed:
      raise errors.CommandError("Running %s failed : %s" %
                                (umount_cmd, result.output))

  def _UnmountInstanceDir(self, instance_name):
    root_dir = self._InstanceDir(instance_name)
    if os.path.ismount(root_dir):
      try:
        self._UnmountDir(root_dir, recurse=True)
      except errors.CommandError:
        msg = ("Processes still alive inside the container: %s" %
               self._run_cmd_fn("fuser -vm %s" % root_dir).output)
        logging.error(msg)
        raise HypervisorError("Unmounting the instance root dir failed"
                              " : %s (%s)" % (result.output, msg))

  def CleanupInstance(self, instance_name, stash=None):
    self._UnmountInstanceDir(instance_name)
    try:
      if stash is None:
        stash = self._LoadInstanceStash(instance_name)
      if stash is not None and "loopback-device" in stash:
        utils.ReleaseDiskImageDeviceMapper(stash["loopback-device"])
    except Exception, err:
      logging.warn("Failed to cleanup partition mapping : %s", err)

    utils.RemoveFile(self._InstanceStashFile(instance_name))

  @classmethod
  def _GetCgroupMountPoint(cls):
    return cls._CGROUP_ROOT_DIR

  @classmethod
  def _GetCurrentCgroupSubsysGroups(cls):
    """Return the dictionary of cgroup subsystem that currently belonging to

    The dictionary has cgroup subsystem as its key and hierarchy as its value.
    Information is read from /proc/self/cgroup.
    """
    try:
      cgroup_list = utils.ReadFile(cls._PROC_CGROUP_FILE)
    except EnvironmentError, err:
      raise HypervisorError("Failed to read %s : %s" %
                            (cls._PROC_CGROUP_FILE, err))

    cgroups = {}
    for line in cgroup_list.split("\n"):
      _, subsystems, hierarchy = line.split(":")
      assert(hierarchy.startswith('/'),
             "all hierarchy listed in /proc/self/cgroup starts with '/'")
      for subsys in subsystems.split(","):
        assert(subsys not in cgroups, "no duplication in /proc/self/cgroup")
        cgroups[subsys] = hierarchy[1:] # discard first '/'

    return cgroups

  def _GetCgroupInstanceSubsysDir(self, instance_name, subsystem):
    """Return the directory of cgroup subsystem for the instance

    """
    subsys_dir = self._MountCgroupSubsystem(subsystem)
    base_group = self._GetCurrentCgroupSubsysGroups().get(subsystem, '')

    return utils.PathJoin(subsys_dir, base_group, "lxc", instance_name)

  def _GetCgroupInstanceValue(self, instance_name, subsystem, param):
    """Return the value of specified cgroup parameter

    """
    subsys_dir = self._GetCgroupInstanceSubsysDir(instance_name, subsystem)
    param_file = utils.PathJoin(subsys_dir, param)
    return utils.ReadFile(param_file)

  def _GetCgroupCpuList(self, instance_name):
    """Return the list of CPU ids for an instance.

    """
    cgroup = self._MountCgroupSubsystem("cpuset")
    try:
      cpumask = self._GetCgroupInstanceValue(instance_name,
                                             "cpuset", "cpuset.cpus")
    except EnvironmentError, err:
      raise errors.HypervisorError("Getting CPU list for instance"
                                   " %s failed: %s" % (instance_name, err))

    return utils.ParseCpuMask(cpumask)

  def _GetCgroupMemoryLimit(self, instance_name):
    """Return the memory limit for an instance

    """
    try:
      mem_limit = self._GetCgroupInstanceValue(instance_name,
                                               "memory",
                                               "memory.limit_in_bytes")
      mem_limit = int(mem_limit)
    except EnvironmentError:
      # memory resource controller may be disabled, ignore
      mem_limit = 0

    return mem_limit

  def ListInstances(self, hvparams=None):
    """Get the list of running instances.

    """
    return [iinfo[0] for iinfo in self.GetAllInstancesInfo()]

  def _IsInstanceAlive(self, instance_name):
<<<<<<< HEAD
    """Returns True if instance is alive
=======
    """Return True if instance is alive
>>>>>>> a77cd474

    """
    result = self._run_cmd_fn(["lxc-info", "-s", "-n", instance_name])
    if result.failed:
      raise HypervisorError("Running lxc-info failed: %s" % result.output)

    # lxc-info output examples:
    # 'state: STOPPED
    # 'state: RUNNING
    _, state = result.stdout.rsplit(None, 1)

    return state == "RUNNING"

  def GetInstanceInfo(self, instance_name, hvparams=None):
    """Get instance properties.

    @type instance_name: string
    @param instance_name: the instance name
    @type hvparams: dict of strings
    @param hvparams: hvparams to be used with this instance
    @rtype: tuple of strings
    @return: (name, id, memory, vcpus, stat, times)

    """
    # TODO: read container info from the cgroup mountpoint

    if not self._IsInstanceAlive(instance_name):
      return None

    cpu_list = self._GetCgroupCpuList(instance_name)
    memory = self._GetCgroupMemoryLimit(instance_name) / (1024 ** 2)
    return (instance_name, 0, memory, len(cpu_list),
            hv_base.HvInstanceState.RUNNING, 0)

  def GetAllInstancesInfo(self, hvparams=None):
    """Get properties of all instances.

    @type hvparams: dict of strings
    @param hvparams: hypervisor parameter
    @return: [(name, id, memory, vcpus, stat, times),...]

    """
    data = []
    uniq_suffix = ".conf"
    for filename in os.listdir(self._ROOT_DIR):
      if not filename.endswith(uniq_suffix):
        # listing all files in root directory will include instance root
        # directory, console file, and etc, so use .conf as a representation
        # of instance listings.
        continue
      try:
        info = self.GetInstanceInfo(filename[0:-len(uniq_suffix)])
      except errors.HypervisorError:
        continue
      if info:
        data.append(info)
    return data

  def _CreateConfigFile(self, instance, root_dir):
    """Create an lxc.conf file for an instance.

    """
    out = []
    # hostname
    out.append("lxc.utsname = %s" % instance.name)

    # separate pseudo-TTY instances
    out.append("lxc.pts = 255")
    # standard TTYs
    out.append("lxc.tty = 6")
    # console log file
    console_log = utils.PathJoin(self._ROOT_DIR, instance.name + ".console")
    try:
      utils.WriteFile(console_log, data="", mode=constants.SECURE_FILE_MODE)
    except EnvironmentError, err:
      raise errors.HypervisorError("Creating console log file %s for"
                                   " instance %s failed: %s" %
                                   (console_log, instance.name, err))
    out.append("lxc.console = %s" % console_log)

    # root FS
    out.append("lxc.rootfs = %s" % root_dir)

    # TODO: additional mounts, if we disable CAP_SYS_ADMIN

    # CPUs
    if instance.hvparams[constants.HV_CPU_MASK]:
      cpu_list = utils.ParseCpuMask(instance.hvparams[constants.HV_CPU_MASK])
      cpus_in_mask = len(cpu_list)
      if cpus_in_mask != instance.beparams["vcpus"]:
        raise errors.HypervisorError("Number of VCPUs (%d) doesn't match"
                                     " the number of CPUs in the"
                                     " cpu_mask (%d)" %
                                     (instance.beparams["vcpus"],
                                      cpus_in_mask))
      out.append("lxc.cgroup.cpuset.cpus = %s" %
                 instance.hvparams[constants.HV_CPU_MASK])

    # Memory
    # Conditionally enable, memory resource controller might be disabled
    cgroup = self._MountCgroupSubsystem("memory")
    if os.path.exists(utils.PathJoin(cgroup, "memory.limit_in_bytes")):
      out.append("lxc.cgroup.memory.limit_in_bytes = %dM" %
                 instance.beparams[constants.BE_MAXMEM])

    if os.path.exists(utils.PathJoin(cgroup, "memory.memsw.limit_in_bytes")):
      out.append("lxc.cgroup.memory.memsw.limit_in_bytes = %dM" %
                 instance.beparams[constants.BE_MAXMEM])

    # Device control
    # deny direct device access
    out.append("lxc.cgroup.devices.deny = a")
    for devinfo in self._DEVS:
      out.append("lxc.cgroup.devices.allow = %s rw" % devinfo)

    # Networking
    for idx, nic in enumerate(instance.nics):
      out.append("# NIC %d" % idx)
      mode = nic.nicparams[constants.NIC_MODE]
      link = nic.nicparams[constants.NIC_LINK]
      if mode == constants.NIC_MODE_BRIDGED:
        out.append("lxc.network.type = veth")
        out.append("lxc.network.link = %s" % link)
      else:
        raise errors.HypervisorError("LXC hypervisor only supports"
                                     " bridged mode (NIC %d has mode %s)" %
                                     (idx, mode))
      out.append("lxc.network.hwaddr = %s" % nic.mac)
      out.append("lxc.network.flags = up")

    # Capabilities
    for cap in self._DENIED_CAPABILITIES:
      out.append("lxc.cap.drop = %s" % cap)

    return "\n".join(out) + "\n"

  def _InstanceStashFile(self, instance_name):
    return utils.PathJoin(self._ROOT_DIR, instance_name + ".stash")

  def _SaveInstanceStash(self, instance_name, data):
    """Save necessary informations to complete stop/cleanup phase in file

    """
    stash_file = self._InstanceStashFile(instance_name)
    serialized = serializer.Dump(data)
    try:
      utils.WriteFile(stash_file, data=serialized)
    except EnvironmentError, err:
      raise HypervisorError("Failed to save instance stash file %s : %s" %
                            (stash_file, err))

  def _LoadInstanceStash(self, instance_name):
    """Load stashed informations in file which was created by
    L{_SaveInstanceStash}

    """
    stash_file = self._InstanceStashFile(instance_name)
    if os.path.exists(stash_file):
      try:
        return serializer.Load(utils.ReadFile(stash_file))
      # TODO handle JSONDecodeError too?
      except EnvironmentError, err:
        raise HypervisorError("Failed to load instance stash file %s : %s" %
                              (stash_file, err))
    else:
      return None

    serialized = serializer.Dump(data)
    try:
      utils.WriteFile(stash_file, data=serialized)
    except EnvironmentError, err:
      raise HypervisorError("Failed to save instance stash file %s : %s" %
                            (stash_file, err))

  def _PrepareFileStorageForMount(self, storage_path):
    try:
      (loop_dev, partition_devs) = \
        utils.CreateDiskImageDeviceMapper(storage_path)
    except errors.CommandError, err:
      raise HypervisorError("Failed to create partition mapping for %s"
                            " : %s" % (storage_path, err))

    return (loop_dev, partition_devs[0])

  def _SpawnLXC(self, instance_name, log_file, conf_file):
    """Execute lxc-start and wait until container health is confirmed

    """
    lxc_start_cmd = [
      "lxc-start",
      "-n", instance_name,
      "-o", log_file,
      "-l", "DEBUG",
      "-f", conf_file,
      "-d"
      ]

    result = self._run_cmd_fn(lxc_start_cmd)
    if result.failed:
      raise HypervisorError("Failed to start instance %s : %s" %
                            (instance_name, result.output))

    lxc_wait_cmd = ["timeout", str(self._LXC_START_TIMEOUT),
                    "lxc-wait", "-n", instance_name, "-s", "RUNNING"]
    result = self._run_cmd_fn(lxc_wait_cmd)
    if result.failed:
      raise HypervisorError("Command %s failed : %s" %
                            (lxc_wait_cmd, result.output))

    # Ensure that the instance is running correctly after daemonized
    if not self._IsInstanceAlive(instance_name):
      raise HypervisorError("Failed to start instance %s :"
                            " lxc process exitted after daemonized" %
                            instance_name)

  def StartInstance(self, instance, block_devices, startup_paused):
    """Start an instance.

    For LXC, we try to mount the block device and execute 'lxc-start'.
    We use volatile containers.

    """
    stash = {}
    root_dir = self._InstanceDir(instance.name)
    try:
      utils.EnsureDirs([(root_dir, self._DIR_MODE)])
    except errors.GenericError, err:
      raise HypervisorError("Creating instance directory failed: %s", str(err))

    conf_file = self._InstanceConfFile(instance.name)
    utils.WriteFile(conf_file, data=self._CreateConfigFile(instance, root_dir))

    log_file = self._InstanceLogFile(instance.name)
    if not os.path.exists(log_file):
      try:
        utils.WriteFile(log_file, data="", mode=constants.SECURE_FILE_MODE)
      except EnvironmentError, err:
        raise errors.HypervisorError("Creating hypervisor log file %s for"
                                     " instance %s failed: %s" %
                                     (log_file, instance.name, err))

    try:
      if not os.path.ismount(root_dir):
        if not block_devices:
          raise HypervisorError("LXC needs at least one disk")

        sda_disk, sda_dev_path = block_devices[0][0:2]
        if sda_disk.dev_type in (constants.DT_FILE, constants.DT_SHARED_FILE):
          # LXC needs to use device-mapper to access each partition of disk image
          (loop_dev, root_partition) = \
            self._PrepareFileStorageForMount(sda_dev_path)
          stash["loopback-device"] = loop_dev
          sda_dev_path = root_partition

        logging.info("Mounting rootfs %s", sda_dev_path)
        result = self._run_cmd_fn(["mount", sda_dev_path, root_dir])
        if result.failed:
          raise HypervisorError("Mounting the root dir of LXC instance %s"
                                " failed: %s" % (instance.name, result.output))

      logging.info("Starting LXC container")
      self._SpawnLXC(instance.name, log_file, conf_file)
    except Exception, err:
      self.CleanupInstance(instance.name, stash=stash)
      raise err

    self._SaveInstanceStash(instance.name, stash)

  def StopInstance(self, instance, force=False, retry=False, name=None,
                   timeout=None):
    """Stop an instance.

    This method has complicated cleanup tests, as we must:
      - try to kill all leftover processes
      - try to unmount any additional sub-mountpoints
      - finally unmount the instance dir

    """
    assert(timeout is None or force is not None)

    if name is None:
      name = instance.name

    stop_cmd = []
    if timeout is not None:
      stop_cmd.extend(["timeout", str(timeout)])

    root_dir = self._InstanceDir(name)
    if not os.path.exists(root_dir):
      return

    if name in self.ListInstances():
      # Signal init to shutdown; this is a hack
      if not retry and not force:
        result = self._run_cmd_fn(["chroot", root_dir, "poweroff"])
        if result.failed:
          logging.warn("Running 'poweroff' on the instance failed: %s",
                       result.output)
      time.sleep(2)
      stop_cmd.extend(["lxc-stop", "-n", name])
      result = self._run_cmd_fn(stop_cmd)
      if result.failed:
        logging.warning("Error while doing lxc-stop for %s: %s", name,
                        result.output)

  def RebootInstance(self, instance):
    """Reboot an instance.

    """
    self.StopInstance(instance, retry=True, force=True)
    self.StartInstance(instance, None, None)

  def BalloonInstanceMemory(self, instance, mem):
    """Balloon an instance memory to a certain value.

    @type instance: L{objects.Instance}
    @param instance: instance to be accepted
    @type mem: int
    @param mem: actual memory size to use for instance runtime

    """
    # Currently lxc instances don't have memory limits
    pass

  def GetNodeInfo(self, hvparams=None):
    """Return information about the node.

    See L{BaseHypervisor.GetLinuxNodeInfo}.

    """
    return self.GetLinuxNodeInfo()

  @classmethod
  def GetInstanceConsole(cls, instance, primary_node, node_group,
                         hvparams, beparams):
    """Return a command for connecting to the console of an instance.

    """
    ndparams = node_group.FillND(primary_node)
    return objects.InstanceConsole(instance=instance.name,
                                   kind=constants.CONS_SSH,
                                   host=primary_node.name,
                                   port=ndparams.get(constants.ND_SSH_PORT),
                                   user=constants.SSH_CONSOLE_USER,
                                   command=["lxc-console", "-n", instance.name])

  def Verify(self, hvparams=None):
    """Verify the hypervisor.

    For the LXC manager, it just checks the existence of the base dir.

    @type hvparams: dict of strings
    @param hvparams: hypervisor parameters to be verified against; not used here

    @return: Problem description if something is wrong, C{None} otherwise

    """
    msgs = []

    if not os.path.exists(self._ROOT_DIR):
      msgs.append("The required directory '%s' does not exist" %
                  self._ROOT_DIR)

    try:
      self._GetCgroupMountPoint()
    except errors.HypervisorError, err:
      msgs.append(str(err))

    return self._FormatVerifyResults(msgs)

  @classmethod
  def PowercycleNode(cls, hvparams=None):
    """LXC powercycle, just a wrapper over Linux powercycle.

    @type hvparams: dict of strings
    @param hvparams: hypervisor params to be used on this node

    """
    cls.LinuxPowercycle()

  def MigrateInstance(self, cluster_name, instance, target, live):
    """Migrate an instance.

    @type cluster_name: string
    @param cluster_name: name of the cluster
    @type instance: L{objects.Instance}
    @param instance: the instance to be migrated
    @type target: string
    @param target: hostname (usually ip) of the target node
    @type live: boolean
    @param live: whether to do a live or non-live migration

    """
    raise HypervisorError("Migration is not supported by the LXC hypervisor")

  def GetMigrationStatus(self, instance):
    """Get the migration status

    @type instance: L{objects.Instance}
    @param instance: the instance that is being migrated
    @rtype: L{objects.MigrationStatus}
    @return: the status of the current migration (one of
             L{constants.HV_MIGRATION_VALID_STATUSES}), plus any additional
             progress info that can be retrieved from the hypervisor

    """
    raise HypervisorError("Migration is not supported by the LXC hypervisor")<|MERGE_RESOLUTION|>--- conflicted
+++ resolved
@@ -314,11 +314,7 @@
     return [iinfo[0] for iinfo in self.GetAllInstancesInfo()]
 
   def _IsInstanceAlive(self, instance_name):
-<<<<<<< HEAD
-    """Returns True if instance is alive
-=======
     """Return True if instance is alive
->>>>>>> a77cd474
 
     """
     result = self._run_cmd_fn(["lxc-info", "-s", "-n", instance_name])
