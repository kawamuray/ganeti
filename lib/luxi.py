#
#

# Copyright (C) 2006, 2007, 2011, 2012 Google Inc.
#
# This program is free software; you can redistribute it and/or modify
# it under the terms of the GNU General Public License as published by
# the Free Software Foundation; either version 2 of the License, or
# (at your option) any later version.
#
# This program is distributed in the hope that it will be useful, but
# WITHOUT ANY WARRANTY; without even the implied warranty of
# MERCHANTABILITY or FITNESS FOR A PARTICULAR PURPOSE.  See the GNU
# General Public License for more details.
#
# You should have received a copy of the GNU General Public License
# along with this program; if not, write to the Free Software
# Foundation, Inc., 51 Franklin Street, Fifth Floor, Boston, MA
# 02110-1301, USA.


"""Module for the unix socket protocol

This module implements the local unix socket protocol. You only need
this module and the opcodes module in the client program in order to
communicate with the master.

The module is also used by the master daemon.

"""

import socket
import collections
import time
import errno
import logging

from ganeti import serializer
from ganeti import constants
from ganeti import errors
from ganeti import utils
from ganeti import objects
from ganeti import pathutils


<<<<<<< HEAD
KEY_METHOD = "method"
KEY_ARGS = "args"
KEY_SUCCESS = "success"
KEY_RESULT = "result"
KEY_VERSION = "version"

REQ_SUBMIT_JOB = "SubmitJob"
REQ_SUBMIT_JOB_TO_DRAINED_QUEUE = "SubmitJobToDrainedQueue"
REQ_SUBMIT_MANY_JOBS = "SubmitManyJobs"
REQ_PICKUP_JOB = "PickupJob"
REQ_WAIT_FOR_JOB_CHANGE = "WaitForJobChange"
REQ_CANCEL_JOB = "CancelJob"
REQ_ARCHIVE_JOB = "ArchiveJob"
REQ_CHANGE_JOB_PRIORITY = "ChangeJobPriority"
REQ_AUTO_ARCHIVE_JOBS = "AutoArchiveJobs"
REQ_QUERY = "Query"
REQ_QUERY_FIELDS = "QueryFields"
REQ_QUERY_JOBS = "QueryJobs"
REQ_QUERY_INSTANCES = "QueryInstances"
REQ_QUERY_NODES = "QueryNodes"
REQ_QUERY_GROUPS = "QueryGroups"
REQ_QUERY_NETWORKS = "QueryNetworks"
REQ_QUERY_EXPORTS = "QueryExports"
REQ_QUERY_CONFIG_VALUES = "QueryConfigValues"
REQ_QUERY_CLUSTER_INFO = "QueryClusterInfo"
REQ_QUERY_TAGS = "QueryTags"
REQ_SET_DRAIN_FLAG = "SetDrainFlag"
REQ_SET_WATCHER_PAUSE = "SetWatcherPause"

#: List of all LUXI requests
REQ_ALL = compat.UniqueFrozenset([
  REQ_ARCHIVE_JOB,
  REQ_AUTO_ARCHIVE_JOBS,
  REQ_CANCEL_JOB,
  REQ_CHANGE_JOB_PRIORITY,
  REQ_PICKUP_JOB,
  REQ_QUERY,
  REQ_QUERY_CLUSTER_INFO,
  REQ_QUERY_CONFIG_VALUES,
  REQ_QUERY_EXPORTS,
  REQ_QUERY_FIELDS,
  REQ_QUERY_GROUPS,
  REQ_QUERY_INSTANCES,
  REQ_QUERY_JOBS,
  REQ_QUERY_NODES,
  REQ_QUERY_NETWORKS,
  REQ_QUERY_TAGS,
  REQ_SET_DRAIN_FLAG,
  REQ_SET_WATCHER_PAUSE,
  REQ_SUBMIT_JOB,
  REQ_SUBMIT_JOB_TO_DRAINED_QUEUE,
  REQ_SUBMIT_MANY_JOBS,
  REQ_WAIT_FOR_JOB_CHANGE,
  ])

DEF_CTMO = 10
DEF_RWTO = 60

# WaitForJobChange timeout
WFJC_TIMEOUT = (DEF_RWTO - 1) / 2
=======
KEY_METHOD = constants.LUXI_KEY_METHOD
KEY_ARGS = constants.LUXI_KEY_ARGS
KEY_SUCCESS = constants.LUXI_KEY_SUCCESS
KEY_RESULT = constants.LUXI_KEY_RESULT
KEY_VERSION = constants.LUXI_KEY_VERSION

REQ_SUBMIT_JOB = constants.LUXI_REQ_SUBMIT_JOB
REQ_SUBMIT_JOB_TO_DRAINED_QUEUE = constants.LUXI_REQ_SUBMIT_JOB_TO_DRAINED_QUEUE
REQ_SUBMIT_MANY_JOBS = constants.LUXI_REQ_SUBMIT_MANY_JOBS
REQ_WAIT_FOR_JOB_CHANGE = constants.LUXI_REQ_WAIT_FOR_JOB_CHANGE
REQ_CANCEL_JOB = constants.LUXI_REQ_CANCEL_JOB
REQ_ARCHIVE_JOB = constants.LUXI_REQ_ARCHIVE_JOB
REQ_CHANGE_JOB_PRIORITY = constants.LUXI_REQ_CHANGE_JOB_PRIORITY
REQ_AUTO_ARCHIVE_JOBS = constants.LUXI_REQ_AUTO_ARCHIVE_JOBS
REQ_QUERY = constants.LUXI_REQ_QUERY
REQ_QUERY_FIELDS = constants.LUXI_REQ_QUERY_FIELDS
REQ_QUERY_JOBS = constants.LUXI_REQ_QUERY_JOBS
REQ_QUERY_INSTANCES = constants.LUXI_REQ_QUERY_INSTANCES
REQ_QUERY_NODES = constants.LUXI_REQ_QUERY_NODES
REQ_QUERY_GROUPS = constants.LUXI_REQ_QUERY_GROUPS
REQ_QUERY_NETWORKS = constants.LUXI_REQ_QUERY_NETWORKS
REQ_QUERY_EXPORTS = constants.LUXI_REQ_QUERY_EXPORTS
REQ_QUERY_CONFIG_VALUES = constants.LUXI_REQ_QUERY_CONFIG_VALUES
REQ_QUERY_CLUSTER_INFO = constants.LUXI_REQ_QUERY_CLUSTER_INFO
REQ_QUERY_TAGS = constants.LUXI_REQ_QUERY_TAGS
REQ_SET_DRAIN_FLAG = constants.LUXI_REQ_SET_DRAIN_FLAG
REQ_SET_WATCHER_PAUSE = constants.LUXI_REQ_SET_WATCHER_PAUSE
REQ_ALL = constants.LUXI_REQ_ALL

DEF_CTMO = constants.LUXI_DEF_CTMO
DEF_RWTO = constants.LUXI_DEF_RWTO
WFJC_TIMEOUT = constants.LUXI_WFJC_TIMEOUT
>>>>>>> adef95a2


class ProtocolError(errors.LuxiError):
  """Denotes an error in the LUXI protocol."""


class ConnectionClosedError(ProtocolError):
  """Connection closed error."""


class TimeoutError(ProtocolError):
  """Operation timeout error."""


class RequestError(ProtocolError):
  """Error on request.

  This signifies an error in the request format or request handling,
  but not (e.g.) an error in starting up an instance.

  Some common conditions that can trigger this exception:
    - job submission failed because the job data was wrong
    - query failed because required fields were missing

  """


class NoMasterError(ProtocolError):
  """The master cannot be reached.

  This means that the master daemon is not running or the socket has
  been removed.

  """


class PermissionError(ProtocolError):
  """Permission denied while connecting to the master socket.

  This means the user doesn't have the proper rights.

  """


class Transport:
  """Low-level transport class.

  This is used on the client side.

  This could be replace by any other class that provides the same
  semantics to the Client. This means:
    - can send messages and receive messages
    - safe for multithreading

  """

  def __init__(self, address, timeouts=None):
    """Constructor for the Client class.

    Arguments:
      - address: a valid address the the used transport class
      - timeout: a list of timeouts, to be used on connect and read/write

    There are two timeouts used since we might want to wait for a long
    time for a response, but the connect timeout should be lower.

    If not passed, we use a default of 10 and respectively 60 seconds.

    Note that on reading data, since the timeout applies to an
    invidual receive, it might be that the total duration is longer
    than timeout value passed (we make a hard limit at twice the read
    timeout).

    """
    self.address = address
    if timeouts is None:
      self._ctimeout, self._rwtimeout = DEF_CTMO, DEF_RWTO
    else:
      self._ctimeout, self._rwtimeout = timeouts

    self.socket = None
    self._buffer = ""
    self._msgs = collections.deque()

    try:
      self.socket = socket.socket(socket.AF_UNIX, socket.SOCK_STREAM)

      # Try to connect
      try:
        utils.Retry(self._Connect, 1.0, self._ctimeout,
                    args=(self.socket, address, self._ctimeout))
      except utils.RetryTimeout:
        raise TimeoutError("Connect timed out")

      self.socket.settimeout(self._rwtimeout)
    except (socket.error, NoMasterError):
      if self.socket is not None:
        self.socket.close()
      self.socket = None
      raise

  @staticmethod
  def _Connect(sock, address, timeout):
    sock.settimeout(timeout)
    try:
      sock.connect(address)
    except socket.timeout, err:
      raise TimeoutError("Connect timed out: %s" % str(err))
    except socket.error, err:
      error_code = err.args[0]
      if error_code in (errno.ENOENT, errno.ECONNREFUSED):
        raise NoMasterError(address)
      elif error_code in (errno.EPERM, errno.EACCES):
        raise PermissionError(address)
      elif error_code == errno.EAGAIN:
        # Server's socket backlog is full at the moment
        raise utils.RetryAgain()
      raise

  def _CheckSocket(self):
    """Make sure we are connected.

    """
    if self.socket is None:
      raise ProtocolError("Connection is closed")

  def Send(self, msg):
    """Send a message.

    This just sends a message and doesn't wait for the response.

    """
    if constants.LUXI_EOM in msg:
      raise ProtocolError("Message terminator found in payload")

    self._CheckSocket()
    try:
      # TODO: sendall is not guaranteed to send everything
      self.socket.sendall(msg + constants.LUXI_EOM)
    except socket.timeout, err:
      raise TimeoutError("Sending timeout: %s" % str(err))

  def Recv(self):
    """Try to receive a message from the socket.

    In case we already have messages queued, we just return from the
    queue. Otherwise, we try to read data with a _rwtimeout network
    timeout, and making sure we don't go over 2x_rwtimeout as a global
    limit.

    """
    self._CheckSocket()
    etime = time.time() + self._rwtimeout
    while not self._msgs:
      if time.time() > etime:
        raise TimeoutError("Extended receive timeout")
      while True:
        try:
          data = self.socket.recv(4096)
        except socket.timeout, err:
          raise TimeoutError("Receive timeout: %s" % str(err))
        except socket.error, err:
          if err.args and err.args[0] == errno.EAGAIN:
            continue
          raise
        break
      if not data:
        raise ConnectionClosedError("Connection closed while reading")
      new_msgs = (self._buffer + data).split(constants.LUXI_EOM)
      self._buffer = new_msgs.pop()
      self._msgs.extend(new_msgs)
    return self._msgs.popleft()

  def Call(self, msg):
    """Send a message and wait for the response.

    This is just a wrapper over Send and Recv.

    """
    self.Send(msg)
    return self.Recv()

  def Close(self):
    """Close the socket"""
    if self.socket is not None:
      self.socket.close()
      self.socket = None


def ParseRequest(msg):
  """Parses a LUXI request message.

  """
  try:
    request = serializer.LoadJson(msg)
  except ValueError, err:
    raise ProtocolError("Invalid LUXI request (parsing error): %s" % err)

  logging.debug("LUXI request: %s", request)

  if not isinstance(request, dict):
    logging.error("LUXI request not a dict: %r", msg)
    raise ProtocolError("Invalid LUXI request (not a dict)")

  method = request.get(KEY_METHOD, None) # pylint: disable=E1103
  args = request.get(KEY_ARGS, None) # pylint: disable=E1103
  version = request.get(KEY_VERSION, None) # pylint: disable=E1103

  if method is None or args is None:
    logging.error("LUXI request missing method or arguments: %r", msg)
    raise ProtocolError(("Invalid LUXI request (no method or arguments"
                         " in request): %r") % msg)

  return (method, args, version)


def ParseResponse(msg):
  """Parses a LUXI response message.

  """
  # Parse the result
  try:
    data = serializer.LoadJson(msg)
  except KeyboardInterrupt:
    raise
  except Exception, err:
    raise ProtocolError("Error while deserializing response: %s" % str(err))

  # Validate response
  if not (isinstance(data, dict) and
          KEY_SUCCESS in data and
          KEY_RESULT in data):
    raise ProtocolError("Invalid response from server: %r" % data)

  return (data[KEY_SUCCESS], data[KEY_RESULT],
          data.get(KEY_VERSION, None)) # pylint: disable=E1103


def FormatResponse(success, result, version=None):
  """Formats a LUXI response message.

  """
  response = {
    KEY_SUCCESS: success,
    KEY_RESULT: result,
    }

  if version is not None:
    response[KEY_VERSION] = version

  logging.debug("LUXI response: %s", response)

  return serializer.DumpJson(response)


def FormatRequest(method, args, version=None):
  """Formats a LUXI request message.

  """
  # Build request
  request = {
    KEY_METHOD: method,
    KEY_ARGS: args,
    }

  if version is not None:
    request[KEY_VERSION] = version

  # Serialize the request
  return serializer.DumpJson(request)


def CallLuxiMethod(transport_cb, method, args, version=None):
  """Send a LUXI request via a transport and return the response.

  """
  assert callable(transport_cb)

  request_msg = FormatRequest(method, args, version=version)

  # Send request and wait for response
  response_msg = transport_cb(request_msg)

  (success, result, resp_version) = ParseResponse(response_msg)

  # Verify version if there was one in the response
  if resp_version is not None and resp_version != version:
    raise errors.LuxiError("LUXI version mismatch, client %s, response %s" %
                           (version, resp_version))

  if success:
    return result

  errors.MaybeRaise(result)
  raise RequestError(result)


class Client(object):
  """High-level client implementation.

  This uses a backing Transport-like class on top of which it
  implements data serialization/deserialization.

  """
  def __init__(self, address=None, timeouts=None, transport=Transport):
    """Constructor for the Client class.

    Arguments:
      - address: a valid address the the used transport class
      - timeout: a list of timeouts, to be used on connect and read/write
      - transport: a Transport-like class


    If timeout is not passed, the default timeouts of the transport
    class are used.

    """
    if address is None:
      address = pathutils.MASTER_SOCKET
    self.address = address
    self.timeouts = timeouts
    self.transport_class = transport
    self.transport = None
    self._InitTransport()

  def _InitTransport(self):
    """(Re)initialize the transport if needed.

    """
    if self.transport is None:
      self.transport = self.transport_class(self.address,
                                            timeouts=self.timeouts)

  def _CloseTransport(self):
    """Close the transport, ignoring errors.

    """
    if self.transport is None:
      return
    try:
      old_transp = self.transport
      self.transport = None
      old_transp.Close()
    except Exception: # pylint: disable=W0703
      pass

  def _SendMethodCall(self, data):
    # Send request and wait for response
    try:
      self._InitTransport()
      return self.transport.Call(data)
    except Exception:
      self._CloseTransport()
      raise

  def Close(self):
    """Close the underlying connection.

    """
    self._CloseTransport()

  def CallMethod(self, method, args):
    """Send a generic request and return the response.

    """
    if not isinstance(args, (list, tuple)):
      raise errors.ProgrammerError("Invalid parameter passed to CallMethod:"
                                   " expected list, got %s" % type(args))
    return CallLuxiMethod(self._SendMethodCall, method, args,
                          version=constants.LUXI_VERSION)

  def SetQueueDrainFlag(self, drain_flag):
    return self.CallMethod(REQ_SET_DRAIN_FLAG, (drain_flag, ))

  def SetWatcherPause(self, until):
    return self.CallMethod(REQ_SET_WATCHER_PAUSE, (until, ))

  def PickupJob(self, job):
    return self.CallMethod(REQ_PICKUP_JOB, (job,))

  def SubmitJob(self, ops):
    ops_state = map(lambda op: op.__getstate__(), ops)
    return self.CallMethod(REQ_SUBMIT_JOB, (ops_state, ))

  def SubmitJobToDrainedQueue(self, ops):
    ops_state = map(lambda op: op.__getstate__(), ops)
    return self.CallMethod(REQ_SUBMIT_JOB_TO_DRAINED_QUEUE, (ops_state, ))

  def SubmitManyJobs(self, jobs):
    jobs_state = []
    for ops in jobs:
      jobs_state.append([op.__getstate__() for op in ops])
    return self.CallMethod(REQ_SUBMIT_MANY_JOBS, (jobs_state, ))

  def CancelJob(self, job_id):
    return self.CallMethod(REQ_CANCEL_JOB, (job_id, ))

  def ArchiveJob(self, job_id):
    return self.CallMethod(REQ_ARCHIVE_JOB, (job_id, ))

  def ChangeJobPriority(self, job_id, priority):
    return self.CallMethod(REQ_CHANGE_JOB_PRIORITY, (job_id, priority))

  def AutoArchiveJobs(self, age):
    timeout = (DEF_RWTO - 1) / 2
    return self.CallMethod(REQ_AUTO_ARCHIVE_JOBS, (age, timeout))

  def WaitForJobChangeOnce(self, job_id, fields,
                           prev_job_info, prev_log_serial,
                           timeout=WFJC_TIMEOUT):
    """Waits for changes on a job.

    @param job_id: Job ID
    @type fields: list
    @param fields: List of field names to be observed
    @type prev_job_info: None or list
    @param prev_job_info: Previously received job information
    @type prev_log_serial: None or int/long
    @param prev_log_serial: Highest log serial number previously received
    @type timeout: int/float
    @param timeout: Timeout in seconds (values larger than L{WFJC_TIMEOUT} will
                    be capped to that value)

    """
    assert timeout >= 0, "Timeout can not be negative"
    return self.CallMethod(REQ_WAIT_FOR_JOB_CHANGE,
                           (job_id, fields, prev_job_info,
                            prev_log_serial,
                            min(WFJC_TIMEOUT, timeout)))

  def WaitForJobChange(self, job_id, fields, prev_job_info, prev_log_serial):
    while True:
      result = self.WaitForJobChangeOnce(job_id, fields,
                                         prev_job_info, prev_log_serial)
      if result != constants.JOB_NOTCHANGED:
        break
    return result

  def Query(self, what, fields, qfilter):
    """Query for resources/items.

    @param what: One of L{constants.QR_VIA_LUXI}
    @type fields: List of strings
    @param fields: List of requested fields
    @type qfilter: None or list
    @param qfilter: Query filter
    @rtype: L{objects.QueryResponse}

    """
    result = self.CallMethod(REQ_QUERY, (what, fields, qfilter))
    return objects.QueryResponse.FromDict(result)

  def QueryFields(self, what, fields):
    """Query for available fields.

    @param what: One of L{constants.QR_VIA_LUXI}
    @type fields: None or list of strings
    @param fields: List of requested fields
    @rtype: L{objects.QueryFieldsResponse}

    """
    result = self.CallMethod(REQ_QUERY_FIELDS, (what, fields))
    return objects.QueryFieldsResponse.FromDict(result)

  def QueryJobs(self, job_ids, fields):
    return self.CallMethod(REQ_QUERY_JOBS, (job_ids, fields))

  def QueryInstances(self, names, fields, use_locking):
    return self.CallMethod(REQ_QUERY_INSTANCES, (names, fields, use_locking))

  def QueryNodes(self, names, fields, use_locking):
    return self.CallMethod(REQ_QUERY_NODES, (names, fields, use_locking))

  def QueryGroups(self, names, fields, use_locking):
    return self.CallMethod(REQ_QUERY_GROUPS, (names, fields, use_locking))

  def QueryNetworks(self, names, fields, use_locking):
    return self.CallMethod(REQ_QUERY_NETWORKS, (names, fields, use_locking))

  def QueryExports(self, nodes, use_locking):
    return self.CallMethod(REQ_QUERY_EXPORTS, (nodes, use_locking))

  def QueryClusterInfo(self):
    return self.CallMethod(REQ_QUERY_CLUSTER_INFO, ())

  def QueryConfigValues(self, fields):
    return self.CallMethod(REQ_QUERY_CONFIG_VALUES, (fields, ))

  def QueryTags(self, kind, name):
    return self.CallMethod(REQ_QUERY_TAGS, (kind, name))<|MERGE_RESOLUTION|>--- conflicted
+++ resolved
@@ -43,68 +43,6 @@
 from ganeti import pathutils
 
 
-<<<<<<< HEAD
-KEY_METHOD = "method"
-KEY_ARGS = "args"
-KEY_SUCCESS = "success"
-KEY_RESULT = "result"
-KEY_VERSION = "version"
-
-REQ_SUBMIT_JOB = "SubmitJob"
-REQ_SUBMIT_JOB_TO_DRAINED_QUEUE = "SubmitJobToDrainedQueue"
-REQ_SUBMIT_MANY_JOBS = "SubmitManyJobs"
-REQ_PICKUP_JOB = "PickupJob"
-REQ_WAIT_FOR_JOB_CHANGE = "WaitForJobChange"
-REQ_CANCEL_JOB = "CancelJob"
-REQ_ARCHIVE_JOB = "ArchiveJob"
-REQ_CHANGE_JOB_PRIORITY = "ChangeJobPriority"
-REQ_AUTO_ARCHIVE_JOBS = "AutoArchiveJobs"
-REQ_QUERY = "Query"
-REQ_QUERY_FIELDS = "QueryFields"
-REQ_QUERY_JOBS = "QueryJobs"
-REQ_QUERY_INSTANCES = "QueryInstances"
-REQ_QUERY_NODES = "QueryNodes"
-REQ_QUERY_GROUPS = "QueryGroups"
-REQ_QUERY_NETWORKS = "QueryNetworks"
-REQ_QUERY_EXPORTS = "QueryExports"
-REQ_QUERY_CONFIG_VALUES = "QueryConfigValues"
-REQ_QUERY_CLUSTER_INFO = "QueryClusterInfo"
-REQ_QUERY_TAGS = "QueryTags"
-REQ_SET_DRAIN_FLAG = "SetDrainFlag"
-REQ_SET_WATCHER_PAUSE = "SetWatcherPause"
-
-#: List of all LUXI requests
-REQ_ALL = compat.UniqueFrozenset([
-  REQ_ARCHIVE_JOB,
-  REQ_AUTO_ARCHIVE_JOBS,
-  REQ_CANCEL_JOB,
-  REQ_CHANGE_JOB_PRIORITY,
-  REQ_PICKUP_JOB,
-  REQ_QUERY,
-  REQ_QUERY_CLUSTER_INFO,
-  REQ_QUERY_CONFIG_VALUES,
-  REQ_QUERY_EXPORTS,
-  REQ_QUERY_FIELDS,
-  REQ_QUERY_GROUPS,
-  REQ_QUERY_INSTANCES,
-  REQ_QUERY_JOBS,
-  REQ_QUERY_NODES,
-  REQ_QUERY_NETWORKS,
-  REQ_QUERY_TAGS,
-  REQ_SET_DRAIN_FLAG,
-  REQ_SET_WATCHER_PAUSE,
-  REQ_SUBMIT_JOB,
-  REQ_SUBMIT_JOB_TO_DRAINED_QUEUE,
-  REQ_SUBMIT_MANY_JOBS,
-  REQ_WAIT_FOR_JOB_CHANGE,
-  ])
-
-DEF_CTMO = 10
-DEF_RWTO = 60
-
-# WaitForJobChange timeout
-WFJC_TIMEOUT = (DEF_RWTO - 1) / 2
-=======
 KEY_METHOD = constants.LUXI_KEY_METHOD
 KEY_ARGS = constants.LUXI_KEY_ARGS
 KEY_SUCCESS = constants.LUXI_KEY_SUCCESS
@@ -114,6 +52,7 @@
 REQ_SUBMIT_JOB = constants.LUXI_REQ_SUBMIT_JOB
 REQ_SUBMIT_JOB_TO_DRAINED_QUEUE = constants.LUXI_REQ_SUBMIT_JOB_TO_DRAINED_QUEUE
 REQ_SUBMIT_MANY_JOBS = constants.LUXI_REQ_SUBMIT_MANY_JOBS
+REQ_PICKUP_JOB = constants.LUXI_REQ_PICKUP_JOB
 REQ_WAIT_FOR_JOB_CHANGE = constants.LUXI_REQ_WAIT_FOR_JOB_CHANGE
 REQ_CANCEL_JOB = constants.LUXI_REQ_CANCEL_JOB
 REQ_ARCHIVE_JOB = constants.LUXI_REQ_ARCHIVE_JOB
@@ -137,7 +76,6 @@
 DEF_CTMO = constants.LUXI_DEF_CTMO
 DEF_RWTO = constants.LUXI_DEF_RWTO
 WFJC_TIMEOUT = constants.LUXI_WFJC_TIMEOUT
->>>>>>> adef95a2
 
 
 class ProtocolError(errors.LuxiError):
