--- conflicted
+++ resolved
@@ -4980,13 +4980,8 @@
 
     new_name = self.op.new_name
     if self.op.name_check:
-<<<<<<< HEAD
       hostname = netutils.GetHostname(name=new_name)
-      new_name = hostname.name
-=======
-      hostinfo = netutils.HostInfo(netutils.HostInfo.NormalizeName(new_name))
-      new_name = self.op.new_name = hostinfo.name
->>>>>>> 052ee117
+      new_name = self.op.new_name = hostname.name
       if (self.op.ip_check and
           netutils.TcpPing(hostname.ip, constants.DEFAULT_NODED_PORT)):
         raise errors.OpPrereqError("IP %s of instance %s already in use" %
