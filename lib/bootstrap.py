#
#

# Copyright (C) 2006, 2007, 2008, 2010, 2011, 2012 Google Inc.
#
# This program is free software; you can redistribute it and/or modify
# it under the terms of the GNU General Public License as published by
# the Free Software Foundation; either version 2 of the License, or
# (at your option) any later version.
#
# This program is distributed in the hope that it will be useful, but
# WITHOUT ANY WARRANTY; without even the implied warranty of
# MERCHANTABILITY or FITNESS FOR A PARTICULAR PURPOSE.  See the GNU
# General Public License for more details.
#
# You should have received a copy of the GNU General Public License
# along with this program; if not, write to the Free Software
# Foundation, Inc., 51 Franklin Street, Fifth Floor, Boston, MA
# 02110-1301, USA.


"""Functions to bootstrap a new cluster.

"""

import os
import os.path
import re
import logging
import time
import tempfile

from ganeti.cmdlib import cluster
import ganeti.rpc.node as rpc
from ganeti import ssh
from ganeti import utils
from ganeti import errors
from ganeti import config
from ganeti import constants
from ganeti import objects
from ganeti import ssconf
from ganeti import serializer
from ganeti import hypervisor
from ganeti.storage import drbd
from ganeti.storage import filestorage
from ganeti import netutils
from ganeti import luxi
from ganeti import jstore
from ganeti import pathutils
from ganeti import runtime


# ec_id for InitConfig's temporary reservation manager
_INITCONF_ECID = "initconfig-ecid"

#: After how many seconds daemon must be responsive
_DAEMON_READY_TIMEOUT = 10.0


def _InitSSHSetup():
  """Setup the SSH configuration for the cluster.

  This generates a dsa keypair for root, adds the pub key to the
  permitted hosts and adds the hostkey to its own known hosts.

  """
  priv_key, pub_key, auth_keys = ssh.GetUserFiles(constants.SSH_LOGIN_USER)

  for name in priv_key, pub_key:
    if os.path.exists(name):
      utils.CreateBackup(name)
    utils.RemoveFile(name)

  result = utils.RunCmd(["ssh-keygen", "-t", "dsa",
                         "-f", priv_key,
                         "-q", "-N", ""])
  if result.failed:
    raise errors.OpExecError("Could not generate ssh keypair, error %s" %
                             result.output)

  utils.AddAuthorizedKey(auth_keys, utils.ReadFile(pub_key))


def GenerateHmacKey(file_name):
  """Writes a new HMAC key.

  @type file_name: str
  @param file_name: Path to output file

  """
  utils.WriteFile(file_name, data="%s\n" % utils.GenerateSecret(), mode=0400,
                  backup=True)


# pylint: disable=R0913
def GenerateClusterCrypto(new_cluster_cert, new_rapi_cert, new_spice_cert,
                          new_confd_hmac_key, new_cds,
                          rapi_cert_pem=None, spice_cert_pem=None,
                          spice_cacert_pem=None, cds=None,
                          nodecert_file=pathutils.NODED_CERT_FILE,
                          rapicert_file=pathutils.RAPI_CERT_FILE,
                          spicecert_file=pathutils.SPICE_CERT_FILE,
                          spicecacert_file=pathutils.SPICE_CACERT_FILE,
                          hmackey_file=pathutils.CONFD_HMAC_KEY,
                          cds_file=pathutils.CLUSTER_DOMAIN_SECRET_FILE):
  """Updates the cluster certificates, keys and secrets.

  @type new_cluster_cert: bool
  @param new_cluster_cert: Whether to generate a new cluster certificate
  @type new_rapi_cert: bool
  @param new_rapi_cert: Whether to generate a new RAPI certificate
  @type new_spice_cert: bool
  @param new_spice_cert: Whether to generate a new SPICE certificate
  @type new_confd_hmac_key: bool
  @param new_confd_hmac_key: Whether to generate a new HMAC key
  @type new_cds: bool
  @param new_cds: Whether to generate a new cluster domain secret
  @type rapi_cert_pem: string
  @param rapi_cert_pem: New RAPI certificate in PEM format
  @type spice_cert_pem: string
  @param spice_cert_pem: New SPICE certificate in PEM format
  @type spice_cacert_pem: string
  @param spice_cacert_pem: Certificate of the CA that signed the SPICE
                           certificate, in PEM format
  @type cds: string
  @param cds: New cluster domain secret
  @type nodecert_file: string
  @param nodecert_file: optional override of the node cert file path
  @type rapicert_file: string
  @param rapicert_file: optional override of the rapi cert file path
  @type spicecert_file: string
  @param spicecert_file: optional override of the spice cert file path
  @type spicecacert_file: string
  @param spicecacert_file: optional override of the spice CA cert file path
  @type hmackey_file: string
  @param hmackey_file: optional override of the hmac key file path

  """
  # pylint: disable=R0913
  # noded SSL certificate
  utils.GenerateNewSslCert(
    new_cluster_cert, nodecert_file, 1,
    "Generating new cluster certificate at %s" % nodecert_file)

  # confd HMAC key
  if new_confd_hmac_key or not os.path.exists(hmackey_file):
    logging.debug("Writing new confd HMAC key to %s", hmackey_file)
    GenerateHmacKey(hmackey_file)

  if rapi_cert_pem:
    # Assume rapi_pem contains a valid PEM-formatted certificate and key
    logging.debug("Writing RAPI certificate at %s", rapicert_file)
    utils.WriteFile(rapicert_file, data=rapi_cert_pem, backup=True)

  else:
    utils.GenerateNewSslCert(
      new_rapi_cert, rapicert_file, 1,
      "Generating new RAPI certificate at %s" % rapicert_file)

  # SPICE
  spice_cert_exists = os.path.exists(spicecert_file)
  spice_cacert_exists = os.path.exists(spicecacert_file)
  if spice_cert_pem:
    # spice_cert_pem implies also spice_cacert_pem
    logging.debug("Writing SPICE certificate at %s", spicecert_file)
    utils.WriteFile(spicecert_file, data=spice_cert_pem, backup=True)
    logging.debug("Writing SPICE CA certificate at %s", spicecacert_file)
    utils.WriteFile(spicecacert_file, data=spice_cacert_pem, backup=True)
  elif new_spice_cert or not spice_cert_exists:
    if spice_cert_exists:
      utils.CreateBackup(spicecert_file)
    if spice_cacert_exists:
      utils.CreateBackup(spicecacert_file)

    logging.debug("Generating new self-signed SPICE certificate at %s",
                  spicecert_file)
    (_, cert_pem) = utils.GenerateSelfSignedSslCert(spicecert_file, 1)

    # Self-signed certificate -> the public certificate is also the CA public
    # certificate
    logging.debug("Writing the public certificate to %s",
                  spicecert_file)
    utils.io.WriteFile(spicecacert_file, mode=0400, data=cert_pem)

  # Cluster domain secret
  if cds:
    logging.debug("Writing cluster domain secret to %s", cds_file)
    utils.WriteFile(cds_file, data=cds, backup=True)

  elif new_cds or not os.path.exists(cds_file):
    logging.debug("Generating new cluster domain secret at %s", cds_file)
    GenerateHmacKey(cds_file)


def _InitGanetiServerSetup(master_name):
  """Setup the necessary configuration for the initial node daemon.

  This creates the nodepass file containing the shared password for
  the cluster, generates the SSL certificate and starts the node daemon.

  @type master_name: str
  @param master_name: Name of the master node

  """
  # Generate cluster secrets
  GenerateClusterCrypto(True, False, False, False, False)

  result = utils.RunCmd([pathutils.DAEMON_UTIL, "start", constants.NODED])
  if result.failed:
    raise errors.OpExecError("Could not start the node daemon, command %s"
                             " had exitcode %s and error %s" %
                             (result.cmd, result.exit_code, result.output))

  _WaitForNodeDaemon(master_name)


def _WaitForNodeDaemon(node_name):
  """Wait for node daemon to become responsive.

  """
  def _CheckNodeDaemon():
    # Pylint bug <http://www.logilab.org/ticket/35642>
    # pylint: disable=E1101
    result = rpc.BootstrapRunner().call_version([node_name])[node_name]
    if result.fail_msg:
      raise utils.RetryAgain()

  try:
    utils.Retry(_CheckNodeDaemon, 1.0, _DAEMON_READY_TIMEOUT)
  except utils.RetryTimeout:
    raise errors.OpExecError("Node daemon on %s didn't answer queries within"
                             " %s seconds" % (node_name, _DAEMON_READY_TIMEOUT))


def _WaitForMasterDaemon():
  """Wait for master daemon to become responsive.

  """
  def _CheckMasterDaemon():
    try:
      cl = luxi.Client()
      (cluster_name, ) = cl.QueryConfigValues(["cluster_name"])
    except Exception:
      raise utils.RetryAgain()

    logging.debug("Received cluster name %s from master", cluster_name)

  try:
    utils.Retry(_CheckMasterDaemon, 1.0, _DAEMON_READY_TIMEOUT)
  except utils.RetryTimeout:
    raise errors.OpExecError("Master daemon didn't answer queries within"
                             " %s seconds" % _DAEMON_READY_TIMEOUT)


def _WaitForSshDaemon(hostname, port, family):
  """Wait for SSH daemon to become responsive.

  """
  hostip = netutils.GetHostname(name=hostname, family=family).ip

  def _CheckSshDaemon():
    if netutils.TcpPing(hostip, port, timeout=1.0, live_port_needed=True):
      logging.debug("SSH daemon on %s:%s (IP address %s) has become"
                    " responsive", hostname, port, hostip)
    else:
      raise utils.RetryAgain()

  try:
    utils.Retry(_CheckSshDaemon, 1.0, _DAEMON_READY_TIMEOUT)
  except utils.RetryTimeout:
    raise errors.OpExecError("SSH daemon on %s:%s (IP address %s) didn't"
                             " become responsive within %s seconds" %
                             (hostname, port, hostip, _DAEMON_READY_TIMEOUT))


def RunNodeSetupCmd(cluster_name, node, basecmd, debug, verbose,
                    use_cluster_key, ask_key, strict_host_check,
                    port, data):
  """Runs a command to configure something on a remote machine.

  @type cluster_name: string
  @param cluster_name: Cluster name
  @type node: string
  @param node: Node name
  @type basecmd: string
  @param basecmd: Base command (path on the remote machine)
  @type debug: bool
  @param debug: Enable debug output
  @type verbose: bool
  @param verbose: Enable verbose output
  @type use_cluster_key: bool
  @param use_cluster_key: See L{ssh.SshRunner.BuildCmd}
  @type ask_key: bool
  @param ask_key: See L{ssh.SshRunner.BuildCmd}
  @type strict_host_check: bool
  @param strict_host_check: See L{ssh.SshRunner.BuildCmd}
  @type port: int
  @param port: The SSH port of the remote machine or None for the default
  @param data: JSON-serializable input data for script (passed to stdin)

  """
  cmd = [basecmd]

  # Pass --debug/--verbose to the external script if set on our invocation
  if debug:
    cmd.append("--debug")

  if verbose:
    cmd.append("--verbose")

<<<<<<< HEAD
  if port is None:
    port = netutils.GetDaemonPort(constants.SSH)
=======
  logging.debug("Node setup command: %s", cmd)

  version = constants.DIR_VERSION
  all_cmds = [["test", "-d", os.path.join(pathutils.PKGLIBDIR, version)]]
  if constants.HAS_GNU_LN:
    all_cmds.extend([["ln", "-s", "-f", "-T",
                      os.path.join(pathutils.PKGLIBDIR, version),
                      os.path.join(pathutils.SYSCONFDIR, "ganeti/lib")],
                     ["ln", "-s", "-f", "-T",
                      os.path.join(pathutils.SHAREDIR, version),
                      os.path.join(pathutils.SYSCONFDIR, "ganeti/share")]])
  else:
    all_cmds.extend([["rm", "-f",
                      os.path.join(pathutils.SYSCONFDIR, "ganeti/lib")],
                     ["ln", "-s", "-f",
                      os.path.join(pathutils.PKGLIBDIR, version),
                      os.path.join(pathutils.SYSCONFDIR, "ganeti/lib")],
                     ["rm", "-f",
                      os.path.join(pathutils.SYSCONFDIR, "ganeti/share")],
                     ["ln", "-s", "-f",
                      os.path.join(pathutils.SHAREDIR, version),
                      os.path.join(pathutils.SYSCONFDIR, "ganeti/share")]])
  all_cmds.append(cmd)
>>>>>>> edc6dbc6

  family = ssconf.SimpleStore().GetPrimaryIPFamily()
  srun = ssh.SshRunner(cluster_name,
                       ipv6=(family == netutils.IP6Address.family))
  scmd = srun.BuildCmd(node, constants.SSH_LOGIN_USER,
                       utils.ShellQuoteArgs(
                           utils.ShellCombineCommands(all_cmds)),
                       batch=False, ask_key=ask_key, quiet=False,
                       strict_host_check=strict_host_check,
                       use_cluster_key=use_cluster_key,
                       port=port)

  tempfh = tempfile.TemporaryFile()
  try:
    tempfh.write(serializer.DumpJson(data))
    tempfh.seek(0)

    result = utils.RunCmd(scmd, interactive=True, input_fd=tempfh)
  finally:
    tempfh.close()

  if result.failed:
    raise errors.OpExecError("Command '%s' failed: %s" %
                             (result.cmd, result.fail_reason))

  _WaitForSshDaemon(node, port, family)


def _InitFileStorageDir(file_storage_dir):
  """Initialize if needed the file storage.

  @param file_storage_dir: the user-supplied value
  @return: either empty string (if file storage was disabled at build
      time) or the normalized path to the storage directory

  """
  file_storage_dir = os.path.normpath(file_storage_dir)

  if not os.path.isabs(file_storage_dir):
    raise errors.OpPrereqError("File storage directory '%s' is not an absolute"
                               " path" % file_storage_dir, errors.ECODE_INVAL)

  if not os.path.exists(file_storage_dir):
    try:
      os.makedirs(file_storage_dir, 0750)
    except OSError, err:
      raise errors.OpPrereqError("Cannot create file storage directory"
                                 " '%s': %s" % (file_storage_dir, err),
                                 errors.ECODE_ENVIRON)

  if not os.path.isdir(file_storage_dir):
    raise errors.OpPrereqError("The file storage directory '%s' is not"
                               " a directory." % file_storage_dir,
                               errors.ECODE_ENVIRON)

  return file_storage_dir


def _PrepareFileBasedStorage(
    enabled_disk_templates, file_storage_dir,
    default_dir, file_disk_template,
    init_fn=_InitFileStorageDir, acceptance_fn=None):
  """Checks if a file-base storage type is enabled and inits the dir.

  @type enabled_disk_templates: list of string
  @param enabled_disk_templates: list of enabled disk templates
  @type file_storage_dir: string
  @param file_storage_dir: the file storage directory
  @type default_dir: string
  @param default_dir: default file storage directory when C{file_storage_dir}
      is 'None'
  @type file_disk_template: string
  @param file_disk_template: a disk template whose storage type is 'ST_FILE' or
      'ST_SHARED_FILE'
  @rtype: string
  @returns: the name of the actual file storage directory

  """
  assert (file_disk_template in utils.storage.GetDiskTemplatesOfStorageTypes(
            constants.ST_FILE, constants.ST_SHARED_FILE
         ))

  if file_storage_dir is None:
    file_storage_dir = default_dir
  if not acceptance_fn:
    acceptance_fn = \
        lambda path: filestorage.CheckFileStoragePathAcceptance(
            path, exact_match_ok=True)

  cluster.CheckFileStoragePathVsEnabledDiskTemplates(
      logging.warning, file_storage_dir, enabled_disk_templates)

  file_storage_enabled = file_disk_template in enabled_disk_templates
  if file_storage_enabled:
    try:
      acceptance_fn(file_storage_dir)
    except errors.FileStoragePathError as e:
      raise errors.OpPrereqError(str(e))
    result_file_storage_dir = init_fn(file_storage_dir)
  else:
    result_file_storage_dir = file_storage_dir
  return result_file_storage_dir


def _PrepareFileStorage(
    enabled_disk_templates, file_storage_dir, init_fn=_InitFileStorageDir,
    acceptance_fn=None):
  """Checks if file storage is enabled and inits the dir.

  @see: C{_PrepareFileBasedStorage}

  """
  return _PrepareFileBasedStorage(
      enabled_disk_templates, file_storage_dir,
      pathutils.DEFAULT_FILE_STORAGE_DIR, constants.DT_FILE,
      init_fn=init_fn, acceptance_fn=acceptance_fn)


def _PrepareSharedFileStorage(
    enabled_disk_templates, file_storage_dir, init_fn=_InitFileStorageDir,
    acceptance_fn=None):
  """Checks if shared file storage is enabled and inits the dir.

  @see: C{_PrepareFileBasedStorage}

  """
  return _PrepareFileBasedStorage(
      enabled_disk_templates, file_storage_dir,
      pathutils.DEFAULT_SHARED_FILE_STORAGE_DIR, constants.DT_SHARED_FILE,
      init_fn=init_fn, acceptance_fn=acceptance_fn)


def _PrepareGlusterStorage(
    enabled_disk_templates, file_storage_dir, init_fn=_InitFileStorageDir,
    acceptance_fn=None):
  """Checks if gluster storage is enabled and inits the dir.

  @see: C{_PrepareFileBasedStorage}

  """
  return _PrepareFileBasedStorage(
      enabled_disk_templates, file_storage_dir,
      pathutils.DEFAULT_GLUSTER_STORAGE_DIR, constants.DT_GLUSTER,
      init_fn=init_fn, acceptance_fn=acceptance_fn)


def _InitCheckEnabledDiskTemplates(enabled_disk_templates):
  """Checks the sanity of the enabled disk templates.

  """
  if not enabled_disk_templates:
    raise errors.OpPrereqError("Enabled disk templates list must contain at"
                               " least one member", errors.ECODE_INVAL)
  invalid_disk_templates = \
    set(enabled_disk_templates) - constants.DISK_TEMPLATES
  if invalid_disk_templates:
    raise errors.OpPrereqError("Enabled disk templates list contains invalid"
                               " entries: %s" % invalid_disk_templates,
                               errors.ECODE_INVAL)


def _RestrictIpolicyToEnabledDiskTemplates(ipolicy, enabled_disk_templates):
  """Restricts the ipolicy's disk templates to the enabled ones.

  This function clears the ipolicy's list of allowed disk templates from the
  ones that are not enabled by the cluster.

  @type ipolicy: dict
  @param ipolicy: the instance policy
  @type enabled_disk_templates: list of string
  @param enabled_disk_templates: the list of cluster-wide enabled disk
    templates

  """
  assert constants.IPOLICY_DTS in ipolicy
  allowed_disk_templates = ipolicy[constants.IPOLICY_DTS]
  restricted_disk_templates = list(set(allowed_disk_templates)
                                   .intersection(set(enabled_disk_templates)))
  ipolicy[constants.IPOLICY_DTS] = restricted_disk_templates


def _InitCheckDrbdHelper(drbd_helper, drbd_enabled):
  """Checks the DRBD usermode helper.

  @type drbd_helper: string
  @param drbd_helper: name of the DRBD usermode helper that the system should
    use

  """
  if not drbd_enabled:
    return

  if drbd_helper is not None:
    try:
      curr_helper = drbd.DRBD8.GetUsermodeHelper()
    except errors.BlockDeviceError, err:
      raise errors.OpPrereqError("Error while checking drbd helper"
                                 " (disable drbd with --enabled-disk-templates"
                                 " if you are not using drbd): %s" % str(err),
                                 errors.ECODE_ENVIRON)
    if drbd_helper != curr_helper:
      raise errors.OpPrereqError("Error: requiring %s as drbd helper but %s"
                                 " is the current helper" % (drbd_helper,
                                                             curr_helper),
                                 errors.ECODE_INVAL)


def InitCluster(cluster_name, mac_prefix, # pylint: disable=R0913, R0914
                master_netmask, master_netdev, file_storage_dir,
                shared_file_storage_dir, gluster_storage_dir,
                candidate_pool_size, secondary_ip=None,
                vg_name=None, beparams=None, nicparams=None, ndparams=None,
                hvparams=None, diskparams=None, enabled_hypervisors=None,
                modify_etc_hosts=True, modify_ssh_setup=True,
                maintain_node_health=False, drbd_helper=None, uid_pool=None,
                default_iallocator=None, default_iallocator_params=None,
                primary_ip_version=None, ipolicy=None,
                prealloc_wipe_disks=False, use_external_mip_script=False,
                hv_state=None, disk_state=None, enabled_disk_templates=None):
  """Initialise the cluster.

  @type candidate_pool_size: int
  @param candidate_pool_size: master candidate pool size
  @type enabled_disk_templates: list of string
  @param enabled_disk_templates: list of disk_templates to be used in this
    cluster

  """
  # TODO: complete the docstring
  if config.ConfigWriter.IsCluster():
    raise errors.OpPrereqError("Cluster is already initialised",
                               errors.ECODE_STATE)

  if not enabled_hypervisors:
    raise errors.OpPrereqError("Enabled hypervisors list must contain at"
                               " least one member", errors.ECODE_INVAL)
  invalid_hvs = set(enabled_hypervisors) - constants.HYPER_TYPES
  if invalid_hvs:
    raise errors.OpPrereqError("Enabled hypervisors contains invalid"
                               " entries: %s" % invalid_hvs,
                               errors.ECODE_INVAL)

  _InitCheckEnabledDiskTemplates(enabled_disk_templates)

  try:
    ipcls = netutils.IPAddress.GetClassFromIpVersion(primary_ip_version)
  except errors.ProgrammerError:
    raise errors.OpPrereqError("Invalid primary ip version: %d." %
                               primary_ip_version, errors.ECODE_INVAL)

  hostname = netutils.GetHostname(family=ipcls.family)
  if not ipcls.IsValid(hostname.ip):
    raise errors.OpPrereqError("This host's IP (%s) is not a valid IPv%d"
                               " address." % (hostname.ip, primary_ip_version),
                               errors.ECODE_INVAL)

  if ipcls.IsLoopback(hostname.ip):
    raise errors.OpPrereqError("This host's IP (%s) resolves to a loopback"
                               " address. Please fix DNS or %s." %
                               (hostname.ip, pathutils.ETC_HOSTS),
                               errors.ECODE_ENVIRON)

  if not ipcls.Own(hostname.ip):
    raise errors.OpPrereqError("Inconsistency: this host's name resolves"
                               " to %s,\nbut this ip address does not"
                               " belong to this host" %
                               hostname.ip, errors.ECODE_ENVIRON)

  clustername = netutils.GetHostname(name=cluster_name, family=ipcls.family)

  if netutils.TcpPing(clustername.ip, constants.DEFAULT_NODED_PORT, timeout=5):
    raise errors.OpPrereqError("Cluster IP already active",
                               errors.ECODE_NOTUNIQUE)

  if not secondary_ip:
    if primary_ip_version == constants.IP6_VERSION:
      raise errors.OpPrereqError("When using a IPv6 primary address, a valid"
                                 " IPv4 address must be given as secondary",
                                 errors.ECODE_INVAL)
    secondary_ip = hostname.ip

  if not netutils.IP4Address.IsValid(secondary_ip):
    raise errors.OpPrereqError("Secondary IP address (%s) has to be a valid"
                               " IPv4 address." % secondary_ip,
                               errors.ECODE_INVAL)

  if not netutils.IP4Address.Own(secondary_ip):
    raise errors.OpPrereqError("You gave %s as secondary IP,"
                               " but it does not belong to this host." %
                               secondary_ip, errors.ECODE_ENVIRON)

  if master_netmask is not None:
    if not ipcls.ValidateNetmask(master_netmask):
      raise errors.OpPrereqError("CIDR netmask (%s) not valid for IPv%s " %
                                  (master_netmask, primary_ip_version),
                                 errors.ECODE_INVAL)
  else:
    master_netmask = ipcls.iplen

  if vg_name:
    # Check if volume group is valid
    vgstatus = utils.CheckVolumeGroupSize(utils.ListVolumeGroups(), vg_name,
                                          constants.MIN_VG_SIZE)
    if vgstatus:
      raise errors.OpPrereqError("Error: %s" % vgstatus, errors.ECODE_INVAL)

  drbd_enabled = constants.DT_DRBD8 in enabled_disk_templates
  _InitCheckDrbdHelper(drbd_helper, drbd_enabled)

  logging.debug("Stopping daemons (if any are running)")
  result = utils.RunCmd([pathutils.DAEMON_UTIL, "stop-all"])
  if result.failed:
    raise errors.OpExecError("Could not stop daemons, command %s"
                             " had exitcode %s and error '%s'" %
                             (result.cmd, result.exit_code, result.output))

  file_storage_dir = _PrepareFileStorage(enabled_disk_templates,
                                         file_storage_dir)
  shared_file_storage_dir = _PrepareSharedFileStorage(enabled_disk_templates,
                                                      shared_file_storage_dir)

  if not re.match("^[0-9a-z]{2}:[0-9a-z]{2}:[0-9a-z]{2}$", mac_prefix):
    raise errors.OpPrereqError("Invalid mac prefix given '%s'" % mac_prefix,
                               errors.ECODE_INVAL)

  if not nicparams.get('mode', None) == constants.NIC_MODE_OVS:
    # Do not do this check if mode=openvswitch, since the openvswitch is not
    # created yet
    result = utils.RunCmd(["ip", "link", "show", "dev", master_netdev])
    if result.failed:
      raise errors.OpPrereqError("Invalid master netdev given (%s): '%s'" %
                                 (master_netdev,
                                  result.output.strip()), errors.ECODE_INVAL)

  dirs = [(pathutils.RUN_DIR, constants.RUN_DIRS_MODE)]
  utils.EnsureDirs(dirs)

  objects.UpgradeBeParams(beparams)
  utils.ForceDictType(beparams, constants.BES_PARAMETER_TYPES)
  utils.ForceDictType(nicparams, constants.NICS_PARAMETER_TYPES)

  objects.NIC.CheckParameterSyntax(nicparams)

  full_ipolicy = objects.FillIPolicy(constants.IPOLICY_DEFAULTS, ipolicy)
  _RestrictIpolicyToEnabledDiskTemplates(full_ipolicy, enabled_disk_templates)

  if ndparams is not None:
    utils.ForceDictType(ndparams, constants.NDS_PARAMETER_TYPES)
  else:
    ndparams = dict(constants.NDC_DEFAULTS)

  # This is ugly, as we modify the dict itself
  # FIXME: Make utils.ForceDictType pure functional or write a wrapper
  # around it
  if hv_state:
    for hvname, hvs_data in hv_state.items():
      utils.ForceDictType(hvs_data, constants.HVSTS_PARAMETER_TYPES)
      hv_state[hvname] = objects.Cluster.SimpleFillHvState(hvs_data)
  else:
    hv_state = dict((hvname, constants.HVST_DEFAULTS)
                    for hvname in enabled_hypervisors)

  # FIXME: disk_state has no default values yet
  if disk_state:
    for storage, ds_data in disk_state.items():
      if storage not in constants.DS_VALID_TYPES:
        raise errors.OpPrereqError("Invalid storage type in disk state: %s" %
                                   storage, errors.ECODE_INVAL)
      for ds_name, state in ds_data.items():
        utils.ForceDictType(state, constants.DSS_PARAMETER_TYPES)
        ds_data[ds_name] = objects.Cluster.SimpleFillDiskState(state)

  # hvparams is a mapping of hypervisor->hvparams dict
  for hv_name, hv_params in hvparams.iteritems():
    utils.ForceDictType(hv_params, constants.HVS_PARAMETER_TYPES)
    hv_class = hypervisor.GetHypervisor(hv_name)
    hv_class.CheckParameterSyntax(hv_params)

  # diskparams is a mapping of disk-template->diskparams dict
  for template, dt_params in diskparams.items():
    param_keys = set(dt_params.keys())
    default_param_keys = set(constants.DISK_DT_DEFAULTS[template].keys())
    if not (param_keys <= default_param_keys):
      unknown_params = param_keys - default_param_keys
      raise errors.OpPrereqError("Invalid parameters for disk template %s:"
                                 " %s" % (template,
                                          utils.CommaJoin(unknown_params)),
                                 errors.ECODE_INVAL)
    utils.ForceDictType(dt_params, constants.DISK_DT_TYPES)
    if template == constants.DT_DRBD8 and vg_name is not None:
      # The default METAVG value is equal to the VG name set at init time,
      # if provided
      dt_params[constants.DRBD_DEFAULT_METAVG] = vg_name

  try:
    utils.VerifyDictOptions(diskparams, constants.DISK_DT_DEFAULTS)
  except errors.OpPrereqError, err:
    raise errors.OpPrereqError("While verify diskparam options: %s" % err,
                               errors.ECODE_INVAL)

  # set up ssh config and /etc/hosts
  rsa_sshkey = ""
  dsa_sshkey = ""
  if os.path.isfile(pathutils.SSH_HOST_RSA_PUB):
    sshline = utils.ReadFile(pathutils.SSH_HOST_RSA_PUB)
    rsa_sshkey = sshline.split(" ")[1]
  if os.path.isfile(pathutils.SSH_HOST_DSA_PUB):
    sshline = utils.ReadFile(pathutils.SSH_HOST_DSA_PUB)
    dsa_sshkey = sshline.split(" ")[1]
  if not rsa_sshkey and not dsa_sshkey:
    raise errors.OpPrereqError("Failed to find SSH public keys",
                               errors.ECODE_ENVIRON)

  if modify_etc_hosts:
    utils.AddHostToEtcHosts(hostname.name, hostname.ip)

  if modify_ssh_setup:
    _InitSSHSetup()

  if default_iallocator is not None:
    alloc_script = utils.FindFile(default_iallocator,
                                  constants.IALLOCATOR_SEARCH_PATH,
                                  os.path.isfile)
    if alloc_script is None:
      raise errors.OpPrereqError("Invalid default iallocator script '%s'"
                                 " specified" % default_iallocator,
                                 errors.ECODE_INVAL)
  else:
    # default to htools
    if utils.FindFile(constants.IALLOC_HAIL,
                      constants.IALLOCATOR_SEARCH_PATH,
                      os.path.isfile):
      default_iallocator = constants.IALLOC_HAIL

  # check if we have all the users we need
  try:
    runtime.GetEnts()
  except errors.ConfigurationError, err:
    raise errors.OpPrereqError("Required system user/group missing: %s" %
                               err, errors.ECODE_ENVIRON)

  candidate_certs = {}

  now = time.time()

  # init of cluster config file
  cluster_config = objects.Cluster(
    serial_no=1,
    rsahostkeypub=rsa_sshkey,
    dsahostkeypub=dsa_sshkey,
    highest_used_port=(constants.FIRST_DRBD_PORT - 1),
    mac_prefix=mac_prefix,
    volume_group_name=vg_name,
    tcpudp_port_pool=set(),
    master_ip=clustername.ip,
    master_netmask=master_netmask,
    master_netdev=master_netdev,
    cluster_name=clustername.name,
    file_storage_dir=file_storage_dir,
    shared_file_storage_dir=shared_file_storage_dir,
    gluster_storage_dir=gluster_storage_dir,
    enabled_hypervisors=enabled_hypervisors,
    beparams={constants.PP_DEFAULT: beparams},
    nicparams={constants.PP_DEFAULT: nicparams},
    ndparams=ndparams,
    hvparams=hvparams,
    diskparams=diskparams,
    candidate_pool_size=candidate_pool_size,
    modify_etc_hosts=modify_etc_hosts,
    modify_ssh_setup=modify_ssh_setup,
    uid_pool=uid_pool,
    ctime=now,
    mtime=now,
    maintain_node_health=maintain_node_health,
    drbd_usermode_helper=drbd_helper,
    default_iallocator=default_iallocator,
    default_iallocator_params=default_iallocator_params,
    primary_ip_family=ipcls.family,
    prealloc_wipe_disks=prealloc_wipe_disks,
    use_external_mip_script=use_external_mip_script,
    ipolicy=full_ipolicy,
    hv_state_static=hv_state,
    disk_state_static=disk_state,
    enabled_disk_templates=enabled_disk_templates,
    candidate_certs=candidate_certs,
    )
  master_node_config = objects.Node(name=hostname.name,
                                    primary_ip=hostname.ip,
                                    secondary_ip=secondary_ip,
                                    serial_no=1,
                                    master_candidate=True,
                                    offline=False, drained=False,
                                    ctime=now, mtime=now,
                                    )
  InitConfig(constants.CONFIG_VERSION, cluster_config, master_node_config)
  cfg = config.ConfigWriter(offline=True)
  ssh.WriteKnownHostsFile(cfg, pathutils.SSH_KNOWN_HOSTS_FILE)
  cfg.Update(cfg.GetClusterInfo(), logging.error)
  ssconf.WriteSsconfFiles(cfg.GetSsconfValues())

  # set up the inter-node password and certificate
  _InitGanetiServerSetup(hostname.name)

  logging.debug("Starting daemons")
  result = utils.RunCmd([pathutils.DAEMON_UTIL, "start-all"])
  if result.failed:
    raise errors.OpExecError("Could not start daemons, command %s"
                             " had exitcode %s and error %s" %
                             (result.cmd, result.exit_code, result.output))

  _WaitForMasterDaemon()


def InitConfig(version, cluster_config, master_node_config,
               cfg_file=pathutils.CLUSTER_CONF_FILE):
  """Create the initial cluster configuration.

  It will contain the current node, which will also be the master
  node, and no instances.

  @type version: int
  @param version: configuration version
  @type cluster_config: L{objects.Cluster}
  @param cluster_config: cluster configuration
  @type master_node_config: L{objects.Node}
  @param master_node_config: master node configuration
  @type cfg_file: string
  @param cfg_file: configuration file path

  """
  uuid_generator = config.TemporaryReservationManager()
  cluster_config.uuid = uuid_generator.Generate([], utils.NewUUID,
                                                _INITCONF_ECID)
  master_node_config.uuid = uuid_generator.Generate([], utils.NewUUID,
                                                    _INITCONF_ECID)
  cluster_config.master_node = master_node_config.uuid
  nodes = {
    master_node_config.uuid: master_node_config,
    }
  default_nodegroup = objects.NodeGroup(
    uuid=uuid_generator.Generate([], utils.NewUUID, _INITCONF_ECID),
    name=constants.INITIAL_NODE_GROUP_NAME,
    members=[master_node_config.uuid],
    diskparams={},
    )
  nodegroups = {
    default_nodegroup.uuid: default_nodegroup,
    }
  now = time.time()
  config_data = objects.ConfigData(version=version,
                                   cluster=cluster_config,
                                   nodegroups=nodegroups,
                                   nodes=nodes,
                                   instances={},
                                   networks={},
                                   serial_no=1,
                                   ctime=now, mtime=now)
  utils.WriteFile(cfg_file,
                  data=serializer.Dump(config_data.ToDict()),
                  mode=0600)


def FinalizeClusterDestroy(master_uuid):
  """Execute the last steps of cluster destroy

  This function shuts down all the daemons, completing the destroy
  begun in cmdlib.LUDestroyOpcode.

  """
  cfg = config.ConfigWriter()
  modify_ssh_setup = cfg.GetClusterInfo().modify_ssh_setup
  runner = rpc.BootstrapRunner()

  master_name = cfg.GetNodeName(master_uuid)

  master_params = cfg.GetMasterNetworkParameters()
  master_params.uuid = master_uuid
  ems = cfg.GetUseExternalMipScript()
  result = runner.call_node_deactivate_master_ip(master_name, master_params,
                                                 ems)

  msg = result.fail_msg
  if msg:
    logging.warning("Could not disable the master IP: %s", msg)

  result = runner.call_node_stop_master(master_name)
  msg = result.fail_msg
  if msg:
    logging.warning("Could not disable the master role: %s", msg)

  result = runner.call_node_leave_cluster(master_name, modify_ssh_setup)
  msg = result.fail_msg
  if msg:
    logging.warning("Could not shutdown the node daemon and cleanup"
                    " the node: %s", msg)


def SetupNodeDaemon(opts, cluster_name, node, ssh_port):
  """Add a node to the cluster.

  This function must be called before the actual opcode, and will ssh
  to the remote node, copy the needed files, and start ganeti-noded,
  allowing the master to do the rest via normal rpc calls.

  @param cluster_name: the cluster name
  @param node: the name of the new node
  @param ssh_port: the SSH port of the new node

  """
  data = {
    constants.NDS_CLUSTER_NAME: cluster_name,
    constants.NDS_NODE_DAEMON_CERTIFICATE:
      utils.ReadFile(pathutils.NODED_CERT_FILE),
    constants.NDS_SSCONF: ssconf.SimpleStore().ReadAll(),
    constants.NDS_START_NODE_DAEMON: True,
    }

  RunNodeSetupCmd(cluster_name, node, pathutils.NODE_DAEMON_SETUP,
                  opts.debug, opts.verbose,
                  True, opts.ssh_key_check, opts.ssh_key_check,
                  ssh_port, data)

  _WaitForNodeDaemon(node)


def MasterFailover(no_voting=False):
  """Failover the master node.

  This checks that we are not already the master, and will cause the
  current master to cease being master, and the non-master to become
  new master.

  @type no_voting: boolean
  @param no_voting: force the operation without remote nodes agreement
                      (dangerous)

  """
  sstore = ssconf.SimpleStore()

  old_master, new_master = ssconf.GetMasterAndMyself(sstore)
  node_names = sstore.GetNodeList()
  mc_list = sstore.GetMasterCandidates()

  if old_master == new_master:
    raise errors.OpPrereqError("This commands must be run on the node"
                               " where you want the new master to be."
                               " %s is already the master" %
                               old_master, errors.ECODE_INVAL)

  if new_master not in mc_list:
    mc_no_master = [name for name in mc_list if name != old_master]
    raise errors.OpPrereqError("This node is not among the nodes marked"
                               " as master candidates. Only these nodes"
                               " can become masters. Current list of"
                               " master candidates is:\n"
                               "%s" % ("\n".join(mc_no_master)),
                               errors.ECODE_STATE)

  if not no_voting:
    vote_list = GatherMasterVotes(node_names)

    if vote_list:
      voted_master = vote_list[0][0]
      if voted_master is None:
        raise errors.OpPrereqError("Cluster is inconsistent, most nodes did"
                                   " not respond.", errors.ECODE_ENVIRON)
      elif voted_master != old_master:
        raise errors.OpPrereqError("I have a wrong configuration, I believe"
                                   " the master is %s but the other nodes"
                                   " voted %s. Please resync the configuration"
                                   " of this node." %
                                   (old_master, voted_master),
                                   errors.ECODE_STATE)
  # end checks

  rcode = 0

  logging.info("Setting master to %s, old master: %s", new_master, old_master)

  try:
    # instantiate a real config writer, as we now know we have the
    # configuration data
    cfg = config.ConfigWriter(accept_foreign=True)

    old_master_node = cfg.GetNodeInfoByName(old_master)
    if old_master_node is None:
      raise errors.OpPrereqError("Could not find old master node '%s' in"
                                 " cluster configuration." % old_master,
                                 errors.ECODE_NOENT)

    cluster_info = cfg.GetClusterInfo()
    new_master_node = cfg.GetNodeInfoByName(new_master)
    if new_master_node is None:
      raise errors.OpPrereqError("Could not find new master node '%s' in"
                                 " cluster configuration." % new_master,
                                 errors.ECODE_NOENT)

    cluster_info.master_node = new_master_node.uuid
    # this will also regenerate the ssconf files, since we updated the
    # cluster info
    cfg.Update(cluster_info, logging.error)
  except errors.ConfigurationError, err:
    logging.error("Error while trying to set the new master: %s",
                  str(err))
    return 1

  # if cfg.Update worked, then it means the old master daemon won't be
  # able now to write its own config file (we rely on locking in both
  # backend.UploadFile() and ConfigWriter._Write(); hence the next
  # step is to kill the old master

  logging.info("Stopping the master daemon on node %s", old_master)

  runner = rpc.BootstrapRunner()
  master_params = cfg.GetMasterNetworkParameters()
  master_params.uuid = old_master_node.uuid
  ems = cfg.GetUseExternalMipScript()
  result = runner.call_node_deactivate_master_ip(old_master,
                                                 master_params, ems)

  msg = result.fail_msg
  if msg:
    logging.warning("Could not disable the master IP: %s", msg)

  result = runner.call_node_stop_master(old_master)
  msg = result.fail_msg
  if msg:
    logging.error("Could not disable the master role on the old master"
                  " %s, please disable manually: %s", old_master, msg)

  logging.info("Checking master IP non-reachability...")

  master_ip = sstore.GetMasterIP()
  total_timeout = 30

  # Here we have a phase where no master should be running
  def _check_ip():
    if netutils.TcpPing(master_ip, constants.DEFAULT_NODED_PORT):
      raise utils.RetryAgain()

  try:
    utils.Retry(_check_ip, (1, 1.5, 5), total_timeout)
  except utils.RetryTimeout:
    logging.warning("The master IP is still reachable after %s seconds,"
                    " continuing but activating the master on the current"
                    " node will probably fail", total_timeout)

  if jstore.CheckDrainFlag():
    logging.info("Undraining job queue")
    jstore.SetDrainFlag(False)

  logging.info("Starting the master daemons on the new master")

  result = rpc.BootstrapRunner().call_node_start_master_daemons(new_master,
                                                                no_voting)
  msg = result.fail_msg
  if msg:
    logging.error("Could not start the master role on the new master"
                  " %s, please check: %s", new_master, msg)
    rcode = 1

  logging.info("Master failed over from %s to %s", old_master, new_master)
  return rcode


def GetMaster():
  """Returns the current master node.

  This is a separate function in bootstrap since it's needed by
  gnt-cluster, and instead of importing directly ssconf, it's better
  to abstract it in bootstrap, where we do use ssconf in other
  functions too.

  """
  sstore = ssconf.SimpleStore()

  old_master, _ = ssconf.GetMasterAndMyself(sstore)

  return old_master


def GatherMasterVotes(node_names):
  """Check the agreement on who is the master.

  This function will return a list of (node, number of votes), ordered
  by the number of votes. Errors will be denoted by the key 'None'.

  Note that the sum of votes is the number of nodes this machine
  knows, whereas the number of entries in the list could be different
  (if some nodes vote for another master).

  We remove ourselves from the list since we know that (bugs aside)
  since we use the same source for configuration information for both
  backend and boostrap, we'll always vote for ourselves.

  @type node_names: list
  @param node_names: the list of nodes to query for master info; the current
      node will be removed if it is in the list
  @rtype: list
  @return: list of (node, votes)

  """
  myself = netutils.Hostname.GetSysName()
  try:
    node_names.remove(myself)
  except ValueError:
    pass
  if not node_names:
    # no nodes left (eventually after removing myself)
    return []
  results = rpc.BootstrapRunner().call_master_node_name(node_names)
  if not isinstance(results, dict):
    # this should not happen (unless internal error in rpc)
    logging.critical("Can't complete rpc call, aborting master startup")
    return [(None, len(node_names))]
  votes = {}
  for node_name in results:
    nres = results[node_name]
    msg = nres.fail_msg

    if msg:
      logging.warning("Error contacting node %s: %s", node_name, msg)
      node = None
    else:
      node = nres.payload

    if node not in votes:
      votes[node] = 1
    else:
      votes[node] += 1

  vote_list = [v for v in votes.items()]
  # sort first on number of votes then on name, since we want None
  # sorted later if we have the half of the nodes not responding, and
  # half voting all for the same master
  vote_list.sort(key=lambda x: (x[1], x[0]), reverse=True)

  return vote_list<|MERGE_RESOLUTION|>--- conflicted
+++ resolved
@@ -308,10 +308,6 @@
   if verbose:
     cmd.append("--verbose")
 
-<<<<<<< HEAD
-  if port is None:
-    port = netutils.GetDaemonPort(constants.SSH)
-=======
   logging.debug("Node setup command: %s", cmd)
 
   version = constants.DIR_VERSION
@@ -335,7 +331,9 @@
                       os.path.join(pathutils.SHAREDIR, version),
                       os.path.join(pathutils.SYSCONFDIR, "ganeti/share")]])
   all_cmds.append(cmd)
->>>>>>> edc6dbc6
+
+  if port is None:
+    port = netutils.GetDaemonPort(constants.SSH)
 
   family = ssconf.SimpleStore().GetPrimaryIPFamily()
   srun = ssh.SshRunner(cluster_name,
