#
#

# Copyright (C) 2011, 2012, 2013 Google Inc.
#
# This program is free software; you can redistribute it and/or modify
# it under the terms of the GNU General Public License as published by
# the Free Software Foundation; either version 2 of the License, or
# (at your option) any later version.
#
# This program is distributed in the hope that it will be useful, but
# WITHOUT ANY WARRANTY; without even the implied warranty of
# MERCHANTABILITY or FITNESS FOR A PARTICULAR PURPOSE.  See the GNU
# General Public License for more details.
#
# You should have received a copy of the GNU General Public License
# along with this program; if not, write to the Free Software
# Foundation, Inc., 51 Franklin Street, Fifth Floor, Boston, MA
# 02110-1301, USA.

"""IP pool related commands"""

# pylint: disable=W0401,W0614
# W0401: Wildcard import ganeti.cli
# W0614: Unused import %s from wildcard import (since we need cli)

import textwrap
import itertools

from ganeti.cli import *
from ganeti import constants
from ganeti import opcodes
from ganeti import utils
from ganeti import errors
from ganeti import objects


#: default list of fields for L{ListNetworks}
_LIST_DEF_FIELDS = ["name", "network", "gateway",
                    "mac_prefix", "group_list", "tags"]


def _HandleReservedIPs(ips):
  if ips is None:
    return None
  elif not ips:
    return []
  else:
    return utils.UnescapeAndSplit(ips, sep=",")


def AddNetwork(opts, args):
  """Add a network to the cluster.

  @param opts: the command line options selected by the user
  @type args: list
  @param args: a list of length 1 with the network name to create
  @rtype: int
  @return: the desired exit code

  """
  (network_name, ) = args

  if opts.network is None:
    raise errors.OpPrereqError("The --network option must be given",
                               errors.ECODE_INVAL)

  if opts.tags is not None:
    tags = opts.tags.split(",")
  else:
    tags = []

  reserved_ips = _HandleReservedIPs(opts.add_reserved_ips)

  op = opcodes.OpNetworkAdd(network_name=network_name,
                            gateway=opts.gateway,
                            network=opts.network,
                            gateway6=opts.gateway6,
                            network6=opts.network6,
                            mac_prefix=opts.mac_prefix,
                            add_reserved_ips=reserved_ips,
                            conflicts_check=opts.conflicts_check,
                            tags=tags)
  SubmitOrSend(op, opts)


def _GetDefaultGroups(cl, groups):
  """Gets list of groups to operate on.

  If C{groups} doesn't contain groups, a list of all groups in the cluster is
  returned.

  @type cl: L{luxi.Client}
  @type groups: list
  @rtype: list

  """
  if groups:
    return groups

  return list(itertools.chain(*cl.QueryGroups([], ["uuid"], False)))


def ConnectNetwork(opts, args):
  """Map a network to a node group.

  @param opts: the command line options selected by the user
  @type args: list
  @param args: Network, mode, physlink and node groups
  @rtype: int
  @return: the desired exit code

  """
  cl = GetClient()

<<<<<<< HEAD
  (network, mode, link) = args[:3]
  groups = _GetDefaultGroups(cl, args[3:])
=======
  network = args[0]
  nicparams = objects.FillDict(constants.NICC_DEFAULTS, opts.nicparams)

  groups = _GetDefaultGroups(cl, args[1:])
>>>>>>> 77feb12b

  # TODO: Change logic to support "--submit"
  for group in groups:
    op = opcodes.OpNetworkConnect(group_name=group,
                                  network_name=network,
                                  network_mode=nicparams[constants.NIC_MODE],
                                  network_link=nicparams[constants.NIC_LINK],
                                  network_vlan=nicparams[constants.NIC_VLAN],
                                  conflicts_check=opts.conflicts_check)
    SubmitOpCode(op, opts=opts, cl=cl)


def DisconnectNetwork(opts, args):
  """Unmap a network from a node group.

  @param opts: the command line options selected by the user
  @type args: list
  @param args: Network and node groups
  @rtype: int
  @return: the desired exit code

  """
  cl = GetClient()

  (network, ) = args[:1]
  groups = _GetDefaultGroups(cl, args[1:])

  # TODO: Change logic to support "--submit"
  for group in groups:
    op = opcodes.OpNetworkDisconnect(group_name=group,
                                     network_name=network)
    SubmitOpCode(op, opts=opts, cl=cl)


def ListNetworks(opts, args):
  """List Ip pools and their properties.

  @param opts: the command line options selected by the user
  @type args: list
  @param args: networks to list, or empty for all
  @rtype: int
  @return: the desired exit code

  """
  desired_fields = ParseFields(opts.output, _LIST_DEF_FIELDS)
  fmtoverride = {
    "group_list":
      (lambda data:
        utils.CommaJoin("%s (%s, %s, %s)" % (name, mode, link, vlan)
                        for (name, mode, link, vlan) in data),
       False),
    "inst_list": (",".join, False),
    "tags": (",".join, False),
    }

  cl = GetClient()
  return GenericList(constants.QR_NETWORK, desired_fields, args, None,
                     opts.separator, not opts.no_headers,
                     verbose=opts.verbose, format_override=fmtoverride,
                     cl=cl)


def ListNetworkFields(opts, args):
  """List network fields.

  @param opts: the command line options selected by the user
  @type args: list
  @param args: fields to list, or empty for all
  @rtype: int
  @return: the desired exit code

  """
  cl = GetClient()

  return GenericListFields(constants.QR_NETWORK, args, opts.separator,
                           not opts.no_headers, cl=cl)


def ShowNetworkConfig(_, args):
  """Show network information.

  @type args: list
  @param args: should either be an empty list, in which case
      we show information about all nodes, or should contain
      a list of networks (names or UUIDs) to be queried for information
  @rtype: int
  @return: the desired exit code

  """
  cl = GetClient()
  result = cl.QueryNetworks(fields=["name", "network", "gateway",
                                    "network6", "gateway6",
                                    "mac_prefix",
                                    "free_count", "reserved_count",
                                    "map", "group_list", "inst_list",
                                    "external_reservations",
                                    "serial_no", "uuid"],
                            names=args, use_locking=False)

  for (name, network, gateway, network6, gateway6,
       mac_prefix, free_count, reserved_count,
       mapping, group_list, instances, ext_res, serial, uuid) in result:
    size = free_count + reserved_count
    ToStdout("Network name: %s", name)
    ToStdout("UUID: %s", uuid)
    ToStdout("Serial number: %d", serial)
    ToStdout("  Subnet: %s", network)
    ToStdout("  Gateway: %s", gateway)
    ToStdout("  IPv6 Subnet: %s", network6)
    ToStdout("  IPv6 Gateway: %s", gateway6)
    ToStdout("  Mac Prefix: %s", mac_prefix)
    ToStdout("  Size: %d", size)
    ToStdout("  Free: %d (%.2f%%)", free_count,
             100 * float(free_count) / float(size))
    ToStdout("  Usage map:")
    idx = 0
    for line in textwrap.wrap(mapping, width=64):
      ToStdout("     %s %s %d", str(idx).rjust(3), line.ljust(64), idx + 63)
      idx += 64
    ToStdout("         (X) used    (.) free")

    if ext_res:
      ToStdout("  externally reserved IPs:")
      for line in textwrap.wrap(ext_res, width=64):
        ToStdout("    %s" % line)

    if group_list:
      ToStdout("  connected to node groups:")
      for group, nic_mode, nic_link, nic_vlan in group_list:
        ToStdout("    %s (mode:%s link:%s vlan:%s)",
                 group, nic_mode, nic_link, nic_vlan)
    else:
      ToStdout("  not connected to any node group")

    if instances:
      ToStdout("  used by %d instances:", len(instances))
      for name in instances:
        ((ips, networks), ) = cl.QueryInstances([name],
                                                ["nic.ips", "nic.networks"],
                                                use_locking=False)

        l = lambda value: ", ".join(str(idx) + ":" + str(ip)
                                    for idx, (ip, net) in enumerate(value)
                                      if net == uuid)

        ToStdout("    %s: %s", name, l(zip(ips, networks)))
    else:
      ToStdout("  not used by any instances")


def SetNetworkParams(opts, args):
  """Modifies an IP address pool's parameters.

  @param opts: the command line options selected by the user
  @type args: list
  @param args: should contain only one element, the node group name

  @rtype: int
  @return: the desired exit code

  """
  # TODO: add "network": opts.network,
  all_changes = {
    "gateway": opts.gateway,
    "add_reserved_ips": _HandleReservedIPs(opts.add_reserved_ips),
    "remove_reserved_ips": _HandleReservedIPs(opts.remove_reserved_ips),
    "mac_prefix": opts.mac_prefix,
    "gateway6": opts.gateway6,
    "network6": opts.network6,
  }

  if all_changes.values().count(None) == len(all_changes):
    ToStderr("Please give at least one of the parameters.")
    return 1

  # pylint: disable=W0142
  op = opcodes.OpNetworkSetParams(network_name=args[0], **all_changes)

  # TODO: add feedback to user, e.g. list the modifications
  SubmitOrSend(op, opts)


def RemoveNetwork(opts, args):
  """Remove an IP address pool from the cluster.

  @param opts: the command line options selected by the user
  @type args: list
  @param args: a list of length 1 with the id of the IP address pool to remove
  @rtype: int
  @return: the desired exit code

  """
  (network_name,) = args
  op = opcodes.OpNetworkRemove(network_name=network_name, force=opts.force)
  SubmitOrSend(op, opts)


commands = {
  "add": (
    AddNetwork, ARGS_ONE_NETWORK,
    [DRY_RUN_OPT, NETWORK_OPT, GATEWAY_OPT, ADD_RESERVED_IPS_OPT,
     MAC_PREFIX_OPT, NETWORK6_OPT, GATEWAY6_OPT,
     NOCONFLICTSCHECK_OPT, TAG_ADD_OPT, PRIORITY_OPT] + SUBMIT_OPTS,
    "<network_name>", "Add a new IP network to the cluster"),
  "list": (
    ListNetworks, ARGS_MANY_NETWORKS,
    [NOHDR_OPT, SEP_OPT, FIELDS_OPT, VERBOSE_OPT],
    "[<network_id>...]",
    "Lists the IP networks in the cluster. The available fields can be shown"
    " using the \"list-fields\" command (see the man page for details)."
    " The default list is (in order): %s." % utils.CommaJoin(_LIST_DEF_FIELDS)),
  "list-fields": (
    ListNetworkFields, [ArgUnknown()], [NOHDR_OPT, SEP_OPT], "[fields...]",
    "Lists all available fields for networks"),
  "info": (
    ShowNetworkConfig, ARGS_MANY_NETWORKS, [],
    "[<network_name>...]", "Show information about the network(s)"),
  "modify": (
    SetNetworkParams, ARGS_ONE_NETWORK,
    [DRY_RUN_OPT] + SUBMIT_OPTS +
    [ADD_RESERVED_IPS_OPT,
     REMOVE_RESERVED_IPS_OPT, GATEWAY_OPT, MAC_PREFIX_OPT, NETWORK6_OPT,
     GATEWAY6_OPT, PRIORITY_OPT],
    "<network_name>", "Alters the parameters of a network"),
  "connect": (
    ConnectNetwork,
    [ArgNetwork(min=1, max=1),
     ArgGroup()],
    [NOCONFLICTSCHECK_OPT, PRIORITY_OPT, NIC_PARAMS_OPT],
    "<network_name> <mode> <link> [<node_group>...]",
    "Map a given network to the specified node group"
    " with given mode and link (netparams)"),
  "disconnect": (
    DisconnectNetwork,
    [ArgNetwork(min=1, max=1), ArgGroup()],
    [PRIORITY_OPT],
    "<network_name> [<node_group>...]",
    "Unmap a given network from a specified node group"),
  "remove": (
    RemoveNetwork, ARGS_ONE_NETWORK,
    [FORCE_OPT, DRY_RUN_OPT] + SUBMIT_OPTS + [PRIORITY_OPT],
    "[--dry-run] <network_id>",
    "Remove an (empty) network from the cluster"),
  "list-tags": (
    ListTags, ARGS_ONE_NETWORK, [],
    "<network_name>", "List the tags of the given network"),
  "add-tags": (
    AddTags, [ArgNetwork(min=1, max=1), ArgUnknown()],
    [TAG_SRC_OPT, PRIORITY_OPT] + SUBMIT_OPTS,
    "<network_name> tag...", "Add tags to the given network"),
  "remove-tags": (
    RemoveTags, [ArgNetwork(min=1, max=1), ArgUnknown()],
    [TAG_SRC_OPT, PRIORITY_OPT] + SUBMIT_OPTS,
    "<network_name> tag...", "Remove tags from given network"),
}


def Main():
  return GenericMain(commands, override={"tag_type": constants.TAG_NETWORK})<|MERGE_RESOLUTION|>--- conflicted
+++ resolved
@@ -113,15 +113,10 @@
   """
   cl = GetClient()
 
-<<<<<<< HEAD
-  (network, mode, link) = args[:3]
-  groups = _GetDefaultGroups(cl, args[3:])
-=======
   network = args[0]
   nicparams = objects.FillDict(constants.NICC_DEFAULTS, opts.nicparams)
 
   groups = _GetDefaultGroups(cl, args[1:])
->>>>>>> 77feb12b
 
   # TODO: Change logic to support "--submit"
   for group in groups:
