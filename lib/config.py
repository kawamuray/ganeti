--- conflicted
+++ resolved
@@ -1539,12 +1539,7 @@
         file_storage_dir = os.path.dirname(os.path.dirname(disk.logical_id[1]))
         disk.logical_id = (disk.logical_id[0],
                            utils.PathJoin(file_storage_dir, inst.name,
-<<<<<<< HEAD
-                                          "disk%s" % idx))
-=======
                                           os.path.basename(disk.logical_id[1])))
-        disk.physical_id = disk.logical_id
->>>>>>> 12321d90
 
     # Force update of ssconf files
     self._config_data.cluster.serial_no += 1
