--- conflicted
+++ resolved
@@ -1935,11 +1935,7 @@
   except errors.HypervisorError, err:
     logging.warning("Failed to execute post-shutdown cleanup step: %s", err)
 
-<<<<<<< HEAD
-  _RemoveBlockDevLinks(iname, instance.disks_info)
-=======
-  _RemoveBlockDevLinks(instance.name, instance.disks)
->>>>>>> 0c9204bd
+  _RemoveBlockDevLinks(instance.name, instance.disks_info)
 
 
 def InstanceReboot(instance, reboot_type, shutdown_timeout, reason):
