--- conflicted
+++ resolved
@@ -884,13 +884,8 @@
         "vg_free": int(round(float(valarr[1]), 0)),
         "pv_count": int(valarr[2]),
         }
-<<<<<<< HEAD
-    except ValueError, err:
+    except (TypeError, ValueError), err:
       logging.exception("Fail to parse vgs output: %s", err)
-=======
-    except (TypeError, ValueError), err:
-      logging.exception("Fail to parse vgs output")
->>>>>>> 825e13df
   else:
     logging.error("vgs output has the wrong number of fields (expected"
                   " three): %s", str(valarr))
