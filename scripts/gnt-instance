--- conflicted
+++ resolved
@@ -341,86 +341,7 @@
   This is just a wrapper over GenericInstanceCreate.
 
   """
-<<<<<<< HEAD
   return GenericInstanceCreate(constants.INSTANCE_CREATE, opts, args)
-=======
-  instance = args[0]
-
-  (pnode, snode) = SplitNodeOption(opts.node)
-
-  hypervisor = None
-  hvparams = {}
-  if opts.hypervisor:
-    hypervisor, hvparams = opts.hypervisor
-
-  if opts.nics:
-    try:
-      nic_max = max(int(nidx[0])+1 for nidx in opts.nics)
-    except (TypeError, ValueError), err:
-      raise errors.OpPrereqError("Invalid NIC index passed: %s" % str(err))
-    nics = [{}] * nic_max
-    for nidx, ndict in opts.nics:
-      nidx = int(nidx)
-      nics[nidx] = ndict
-  elif opts.no_nics:
-    # no nics
-    nics = []
-  else:
-    # default of one nic, all auto
-    nics = [{}]
-
-  if opts.disk_template == constants.DT_DISKLESS:
-    if opts.disks or opts.sd_size is not None:
-      raise errors.OpPrereqError("Diskless instance but disk"
-                                 " information passed")
-    disks = []
-  else:
-    if not opts.disks and not opts.sd_size:
-      raise errors.OpPrereqError("No disk information specified")
-    if opts.disks and opts.sd_size is not None:
-      raise errors.OpPrereqError("Please use either the '--disk' or"
-                                 " '-s' option")
-    if opts.sd_size is not None:
-      opts.disks = [(0, {"size": opts.sd_size})]
-    try:
-      disk_max = max(int(didx[0])+1 for didx in opts.disks)
-    except (TypeError, ValueError), err:
-      raise errors.OpPrereqError("Invalid disk index passed: %s" % str(err))
-    disks = [{}] * disk_max
-    for didx, ddict in opts.disks:
-      didx = int(didx)
-      if "size" not in ddict:
-        raise errors.OpPrereqError("Missing size for disk %d" % didx)
-      try:
-        ddict["size"] = utils.ParseUnit(ddict["size"])
-      except (TypeError, ValueError), err:
-        raise errors.OpPrereqError("Invalid disk size for disk %d: %s" %
-                                   (didx, err))
-      disks[didx] = ddict
-
-  utils.ForceDictType(opts.beparams, constants.BES_PARAMETER_TYPES)
-  utils.ForceDictType(hvparams, constants.HVS_PARAMETER_TYPES)
-
-  op = opcodes.OpCreateInstance(instance_name=instance,
-                                disks=disks,
-                                disk_template=opts.disk_template,
-                                nics=nics,
-                                mode=constants.INSTANCE_CREATE,
-                                os_type=opts.os, pnode=pnode,
-                                snode=snode,
-                                start=opts.start, ip_check=opts.ip_check,
-                                wait_for_sync=opts.wait_for_sync,
-                                hypervisor=hypervisor,
-                                hvparams=hvparams,
-                                beparams=opts.beparams,
-                                iallocator=opts.iallocator,
-                                file_storage_dir=opts.file_storage_dir,
-                                file_driver=opts.file_driver,
-                                )
-
-  SubmitOrSend(op, opts)
-  return 0
->>>>>>> 825e13df
 
 
 def BatchCreate(opts, args):
@@ -783,14 +704,9 @@
   disk = args[1]
   try:
     disk = int(disk)
-<<<<<<< HEAD
-  except ValueError, err:
+  except (TypeError, ValueError), err:
     raise errors.OpPrereqError("Invalid disk index: %s" % str(err),
                                errors.ECODE_INVAL)
-=======
-  except (TypeError, ValueError), err:
-    raise errors.OpPrereqError("Invalid disk index: %s" % str(err))
->>>>>>> 825e13df
   amount = utils.ParseUnit(args[2])
   op = opcodes.OpGrowDisk(instance_name=instance, disk=disk, amount=amount,
                           wait_for_sync=opts.wait_for_sync)
@@ -868,16 +784,10 @@
   else:
     try:
       disks = [int(i) for i in opts.disks.split(",")]
-<<<<<<< HEAD
-    except ValueError, err:
+    except (TypeError, ValueError), err:
       raise errors.OpPrereqError("Invalid disk index passed: %s" % str(err),
                                  errors.ECODE_INVAL)
   cnt = [opts.on_primary, opts.on_secondary, opts.auto,
-=======
-    except (TypeError, ValueError), err:
-      raise errors.OpPrereqError("Invalid disk index passed: %s" % str(err))
-  cnt = [opts.on_primary, opts.on_secondary,
->>>>>>> 825e13df
          new_2ndary is not None, iallocator is not None].count(True)
   if cnt != 1:
     raise errors.OpPrereqError("One and only one of the -p, -s, -a, -n and -i"
