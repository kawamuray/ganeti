# Ganeti makefile
# - Indent with tabs only.
# - Keep files sorted; one line per file.
# - Directories in lib/ must have their own *dir variable (see hypervisor).
# - All directories must be listed DIRS.
# - Use autogen.sh to generate Makefile.in and configure script.

# Automake doesn't export these variables before version 1.10.
abs_top_builddir = @abs_top_builddir@
abs_top_srcdir = @abs_top_srcdir@

# Helper values for calling builtin functions
empty :=
space := $(empty) $(empty)
comma := ,

# Helper function to strip src/ and test/hs/ from a list
strip_hsroot = $(patsubst src/%,%,$(patsubst test/hs/%,%,$(1)))

# Use bash in order to be able to use pipefail
SHELL=/bin/bash

# Enable colors in shelltest
SHELLTESTARGS = "-c"

ACLOCAL_AMFLAGS = -I autotools
BUILD_BASH_COMPLETION = $(top_srcdir)/autotools/build-bash-completion
RUN_IN_TEMPDIR = $(top_srcdir)/autotools/run-in-tempdir
CHECK_PYTHON_CODE = $(top_srcdir)/autotools/check-python-code
CHECK_HEADER = $(top_srcdir)/autotools/check-header
CHECK_MAN_DASHES = $(top_srcdir)/autotools/check-man-dashes
CHECK_MAN_REFERENCES = $(top_srcdir)/autotools/check-man-references
CHECK_MAN_WARNINGS = $(top_srcdir)/autotools/check-man-warnings
CHECK_VERSION = $(top_srcdir)/autotools/check-version
CHECK_NEWS = $(top_srcdir)/autotools/check-news
CHECK_IMPORTS = $(top_srcdir)/autotools/check-imports
DOCPP = $(top_srcdir)/autotools/docpp
REPLACE_VARS_SED = autotools/replace_vars.sed
CONVERT_CONSTANTS = $(top_srcdir)/autotools/convert-constants
BUILD_RPC = $(top_srcdir)/autotools/build-rpc
SHELL_ENV_INIT = autotools/shell-env-init

# Note: these are automake-specific variables, and must be named after
# the directory + 'dir' suffix
clientdir = $(pkgpythondir)/client
cmdlibdir = $(pkgpythondir)/cmdlib
hypervisordir = $(pkgpythondir)/hypervisor
storagedir = $(pkgpythondir)/storage
httpdir = $(pkgpythondir)/http
masterddir = $(pkgpythondir)/masterd
confddir = $(pkgpythondir)/confd
rapidir = $(pkgpythondir)/rapi
serverdir = $(pkgpythondir)/server
watcherdir = $(pkgpythondir)/watcher
impexpddir = $(pkgpythondir)/impexpd
utilsdir = $(pkgpythondir)/utils
toolsdir = $(pkglibdir)/tools
iallocatorsdir = $(pkglibdir)/iallocators
pytoolsdir = $(pkgpythondir)/tools
docdir = $(datadir)/doc/$(PACKAGE)
myexeclibdir = $(pkglibdir)

# Delete output file if an error occurred while building it
.DELETE_ON_ERROR:

HS_DIRS = \
	src \
	src/Ganeti \
	src/Ganeti/Confd \
	src/Ganeti/Curl \
	src/Ganeti/DataCollectors \
	src/Ganeti/HTools \
	src/Ganeti/HTools/Backend \
	src/Ganeti/HTools/Program \
	src/Ganeti/Hypervisor \
	src/Ganeti/Hypervisor/Xen \
	src/Ganeti/Monitoring \
	src/Ganeti/Query \
	src/Ganeti/Storage \
	src/Ganeti/Storage/Diskstats \
	src/Ganeti/Storage/Drbd \
	src/Ganeti/Storage/Lvm \
	test/hs \
	test/hs/Test \
	test/hs/Test/Ganeti \
	test/hs/Test/Ganeti/Storage \
	test/hs/Test/Ganeti/Storage/Diskstats \
	test/hs/Test/Ganeti/Storage/Drbd \
	test/hs/Test/Ganeti/Storage/Lvm \
	test/hs/Test/Ganeti/Confd \
	test/hs/Test/Ganeti/HTools \
	test/hs/Test/Ganeti/HTools/Backend \
	test/hs/Test/Ganeti/Hypervisor \
	test/hs/Test/Ganeti/Hypervisor/Xen \
	test/hs/Test/Ganeti/Query

# Haskell directories without the roots (src, test/hs)
HS_DIRS_NOROOT = $(filter-out src,$(filter-out test/hs,$(HS_DIRS)))

DIRS = \
	$(HS_DIRS) \
	autotools \
	daemons \
	devel \
	devel/data \
	doc \
	doc/css \
	doc/examples \
	doc/examples/gnt-debug \
	doc/examples/hooks \
	doc/users \
	test/data/htools \
	test/data/htools/rapi \
	test/hs/shelltests \
	test/autotools \
	lib \
	lib/build \
	lib/client \
	lib/cmdlib \
	lib/confd \
	lib/http \
	lib/hypervisor \
	lib/impexpd \
	lib/masterd \
	lib/rapi \
	lib/server \
	lib/storage \
	lib/tools \
	lib/utils \
	lib/watcher \
	man \
	qa \
	qa/patch \
	test \
	test/data \
	test/data/bdev-rbd \
	test/data/ovfdata \
	test/data/ovfdata/other \
	test/py \
	tools

ALL_APIDOC_HS_DIRS = \
	$(APIDOC_HS_DIR) \
	$(patsubst %,$(APIDOC_HS_DIR)/%,$(call strip_hsroot,$(HS_DIRS_NOROOT)))

BUILDTIME_DIR_AUTOCREATE = \
	scripts \
	$(APIDOC_DIR) \
	$(ALL_APIDOC_HS_DIRS) \
	$(APIDOC_PY_DIR) \
	$(COVERAGE_DIR) \
	$(COVERAGE_HS_DIR) \
	$(COVERAGE_PY_DIR) \
	.hpc

BUILDTIME_DIRS = \
	$(BUILDTIME_DIR_AUTOCREATE) \
	doc/html \
	doc/man-html

DIRCHECK_EXCLUDE = \
	$(BUILDTIME_DIRS) \
	ganeti-[0-9]*.[0-9]*.[0-9]* \
	doc/html/_* \
	doc/man-html/_* \
	autom4te.cache

# some helper vars
COVERAGE_DIR = doc/coverage
COVERAGE_PY_DIR = $(COVERAGE_DIR)/py
COVERAGE_HS_DIR = $(COVERAGE_DIR)/hs
APIDOC_DIR = doc/api
APIDOC_PY_DIR = $(APIDOC_DIR)/py
APIDOC_HS_DIR = $(APIDOC_DIR)/hs

MAINTAINERCLEANFILES = \
	$(maninput) \
	doc/install-quick.rst \
	doc/news.rst \
	doc/upgrade.rst \
	vcs-version

maintainer-clean-local:
	rm -rf $(BUILDTIME_DIRS)

CLEANFILES = \
	$(addsuffix /*.py[co],$(DIRS)) \
	$(addsuffix /*.hi,$(HS_DIRS)) \
	$(addsuffix /*.o,$(HS_DIRS)) \
	$(PYTHON_BOOTSTRAP) \
	epydoc.conf \
	$(REPLACE_VARS_SED) \
	$(SHELL_ENV_INIT) \
	daemons/daemon-util \
	daemons/ganeti-cleaner \
	devel/squeeze-amd64.tar.gz \
	devel/squeeze-amd64.conf \
	$(mandocrst) \
	doc/manpages-enabled.rst \
	$(BUILT_EXAMPLES) \
	doc/examples/bash_completion \
	doc/examples/bash_completion-debug \
	$(userspecs) \
	lib/_generated_rpc.py \
	$(man_MANS) \
	$(manhtml) \
	tools/kvm-ifup \
	tools/vif-ganeti \
	tools/net-common \
	tools/users-setup \
	tools/vcluster-setup \
	stamp-directories \
	stamp-srclinks \
	$(nodist_pkgpython_PYTHON) \
	$(HS_ALL_PROGS) $(HS_BUILT_SRCS) \
	$(HS_BUILT_TEST_HELPERS) \
	src/ganeti-confd \
	src/ganeti-luxid \
	src/ganeti-mond \
	.hpc/*.mix src/*.tix test/hs/*.tix \
	doc/hs-lint.html

GENERATED_FILES = \
	$(built_base_sources) \
	$(BUILT_PYTHON_SOURCES) \
	$(PYTHON_BOOTSTRAP)

HS_GENERATED_FILES =
if WANT_HTOOLS
HS_GENERATED_FILES += $(HS_PROGS)
if ENABLE_CONFD
HS_GENERATED_FILES += src/hconfd src/ganeti-confd src/hluxid src/ganeti-luxid
endif

if ENABLE_MOND
HS_GENERATED_FILES += src/ganeti-mond
endif
endif

built_base_sources = \
	stamp-directories \
	stamp-srclinks

built_python_base_sources = \
	lib/_autoconf.py \
	lib/_vcsversion.py

BUILT_PYTHON_SOURCES = \
	$(built_python_base_sources) \
	lib/_generated_rpc.py

# Generating the RPC wrappers depends on many things, so make sure
# it's built at the end of the built sources
lib/_generated_rpc.py: | $(built_base_sources) $(built_python_base_sources)

# these are all built from the underlying %.in sources
BUILT_EXAMPLES = \
	doc/examples/ganeti-kvm-poweroff.initd \
	doc/examples/ganeti.cron \
	doc/examples/ganeti.initd \
	doc/examples/ganeti.logrotate \
	doc/examples/ganeti-master-role.ocf \
	doc/examples/ganeti-node-role.ocf \
	doc/examples/gnt-config-backup \
	doc/examples/hooks/ipsec

nodist_pkgpython_PYTHON = \
	$(BUILT_PYTHON_SOURCES)

noinst_PYTHON = \
	lib/build/__init__.py \
	lib/build/shell_example_lexer.py \
	lib/build/sphinx_ext.py

pkgpython_PYTHON = \
	lib/__init__.py \
	lib/asyncnotifier.py \
	lib/backend.py \
	lib/bootstrap.py \
	lib/cli.py \
	lib/compat.py \
	lib/config.py \
	lib/constants.py \
	lib/daemon.py \
	lib/errors.py \
	lib/hooksmaster.py \
	lib/ht.py \
	lib/jqueue.py \
	lib/jstore.py \
	lib/locking.py \
	lib/luxi.py \
	lib/mcpu.py \
	lib/netutils.py \
	lib/objects.py \
	lib/opcodes.py \
	lib/outils.py \
	lib/ovf.py \
	lib/pathutils.py \
	lib/qlang.py \
	lib/query.py \
	lib/rpc.py \
	lib/rpc_defs.py \
	lib/runtime.py \
	lib/serializer.py \
	lib/ssconf.py \
	lib/ssh.py \
	lib/uidpool.py \
	lib/vcluster.py \
	lib/network.py \
	lib/workerpool.py

client_PYTHON = \
	lib/client/__init__.py \
	lib/client/gnt_backup.py \
	lib/client/gnt_cluster.py \
	lib/client/gnt_debug.py \
	lib/client/gnt_group.py \
	lib/client/gnt_instance.py \
	lib/client/gnt_job.py \
	lib/client/gnt_node.py \
	lib/client/gnt_network.py \
	lib/client/gnt_os.py \
	lib/client/gnt_storage.py

cmdlib_PYTHON = \
	lib/cmdlib/__init__.py \
	lib/cmdlib/backup.py \
	lib/cmdlib/base.py \
	lib/cmdlib/cluster.py \
	lib/cmdlib/common.py \
	lib/cmdlib/group.py \
	lib/cmdlib/instance.py \
	lib/cmdlib/instance_migration.py \
	lib/cmdlib/instance_operation.py \
	lib/cmdlib/instance_query.py \
	lib/cmdlib/instance_storage.py \
	lib/cmdlib/instance_utils.py \
	lib/cmdlib/misc.py \
	lib/cmdlib/network.py \
	lib/cmdlib/node.py \
	lib/cmdlib/operating_system.py \
	lib/cmdlib/query.py \
	lib/cmdlib/tags.py \
	lib/cmdlib/test.py

hypervisor_PYTHON = \
	lib/hypervisor/__init__.py \
	lib/hypervisor/hv_base.py \
	lib/hypervisor/hv_chroot.py \
	lib/hypervisor/hv_fake.py \
	lib/hypervisor/hv_kvm.py \
	lib/hypervisor/hv_lxc.py \
	lib/hypervisor/hv_xen.py

storage_PYTHON = \
	lib/storage/__init__.py \
	lib/storage/bdev.py \
	lib/storage/base.py \
	lib/storage/container.py \
	lib/storage/drbd.py \
	lib/storage/drbd_info.py \
	lib/storage/drbd_cmdgen.py \
	lib/storage/filestorage.py

rapi_PYTHON = \
	lib/rapi/__init__.py \
	lib/rapi/baserlib.py \
	lib/rapi/client.py \
	lib/rapi/client_utils.py \
	lib/rapi/connector.py \
	lib/rapi/rlib2.py \
	lib/rapi/testutils.py

http_PYTHON = \
	lib/http/__init__.py \
	lib/http/auth.py \
	lib/http/client.py \
	lib/http/server.py

confd_PYTHON = \
	lib/confd/__init__.py \
	lib/confd/client.py

masterd_PYTHON = \
	lib/masterd/__init__.py \
	lib/masterd/iallocator.py \
	lib/masterd/instance.py

impexpd_PYTHON = \
	lib/impexpd/__init__.py

watcher_PYTHON = \
	lib/watcher/__init__.py \
	lib/watcher/nodemaint.py \
	lib/watcher/state.py

server_PYTHON = \
	lib/server/__init__.py \
	lib/server/masterd.py \
	lib/server/noded.py \
	lib/server/rapi.py

pytools_PYTHON = \
	lib/tools/__init__.py \
	lib/tools/burnin.py \
	lib/tools/ensure_dirs.py \
	lib/tools/node_cleanup.py \
	lib/tools/node_daemon_setup.py \
	lib/tools/prepare_node_join.py

utils_PYTHON = \
	lib/utils/__init__.py \
	lib/utils/algo.py \
	lib/utils/filelock.py \
	lib/utils/hash.py \
	lib/utils/io.py \
	lib/utils/log.py \
	lib/utils/lvm.py \
	lib/utils/mlock.py \
	lib/utils/nodesetup.py \
	lib/utils/process.py \
	lib/utils/retry.py \
	lib/utils/storage.py \
	lib/utils/text.py \
	lib/utils/wrapper.py \
	lib/utils/x509.py

docinput = \
	doc/conf.py \
	doc/css/style.css \
	doc/admin.rst \
	doc/cluster-merge.rst \
	doc/design-2.0.rst \
	doc/design-2.1.rst \
	doc/design-2.2.rst \
	doc/design-2.3.rst \
	doc/design-2.4.rst \
	doc/design-2.5.rst \
	doc/design-2.6.rst \
	doc/design-2.7.rst \
	doc/design-2.8.rst \
	doc/design-2.9.rst \
	doc/design-autorepair.rst \
	doc/design-bulk-create.rst \
	doc/design-chained-jobs.rst \
	doc/design-cpu-pinning.rst \
	doc/design-device-uuid-name.rst \
	doc/design-draft.rst \
	doc/design-glusterfs-ganeti-support.rst \
	doc/design-daemons.rst \
	doc/design-htools-2.3.rst \
	doc/design-http-server.rst \
	doc/design-impexp2.rst \
	doc/design-internal-shutdown.rst \
	doc/design-lu-generated-jobs.rst \
	doc/design-linuxha.rst \
	doc/design-multi-reloc.rst \
	doc/design-network.rst \
	doc/design-node-add.rst \
	doc/design-oob.rst \
	doc/design-openvswitch.rst \
	doc/design-ovf-support.rst \
	doc/design-opportunistic-locking.rst \
	doc/design-partitioned.rst \
	doc/design-query-splitting.rst \
	doc/design-query2.rst \
	doc/design-reason-trail.rst \
	doc/design-resource-model.rst \
	doc/design-restricted-commands.rst \
	doc/design-shared-storage.rst \
	doc/design-monitoring-agent.rst \
	doc/design-virtual-clusters.rst \
	doc/design-x509-ca.rst \
	doc/design-hroller.rst \
	doc/design-storagetypes.rst \
	doc/devnotes.rst \
	doc/glossary.rst \
	doc/hooks.rst \
	doc/iallocator.rst \
	doc/index.rst \
	doc/install-quick.rst \
	doc/install.rst \
	doc/locking.rst \
	doc/manpages-disabled.rst \
	doc/monitoring-query-format.rst \
	doc/move-instance.rst \
	doc/news.rst \
	doc/ovfconverter.rst \
	doc/rapi.rst \
	doc/security.rst \
	doc/upgrade.rst \
	doc/virtual-cluster.rst \
	doc/walkthrough.rst

# Generates file names such as "doc/man-gnt-instance.rst"
mandocrst = $(addprefix doc/man-,$(notdir $(manrst)))

# Haskell programs to be installed in $PREFIX/bin
HS_BIN_PROGS=src/htools

# Haskell programs to be installed in the MYEXECLIB dir
if ENABLE_MOND
HS_MYEXECLIB_PROGS=src/mon-collector
else
HS_MYEXECLIB_PROGS=
endif

# Haskell programs to be compiled by "make really-all"
HS_COMPILE_PROGS= \
	src/ganeti-mond \
	src/hconfd \
	src/hluxid \
	src/rpc-test

# All Haskell non-test programs to be compiled but not automatically installed
HS_PROGS = $(HS_BIN_PROGS) $(HS_MYEXECLIB_PROGS)

HS_BIN_ROLES = harep hbal hscan hspace hinfo hcheck hroller
HS_HTOOLS_PROGS = $(HS_BIN_ROLES) hail

HS_ALL_PROGS = \
	$(HS_PROGS) \
	test/hs/hpc-htools \
	test/hs/hpc-mon-collector \
	test/hs/htest \
	$(HS_COMPILE_PROGS)

HS_PROG_SRCS = $(patsubst %,%.hs,$(HS_ALL_PROGS))
HS_BUILT_TEST_HELPERS = $(HS_BIN_ROLES:%=test/hs/%) test/hs/hail

HFLAGS = \
	-O -Wall -Werror -isrc \
	-fwarn-monomorphism-restriction \
	-fwarn-tabs \
	$(GHC_BYVERSION_FLAGS)

# extra flags that can be overriden on the command line (e.g. -Wwarn, etc.)
HEXTRA =
# internal extra flags (used for test/hs/htest mainly)
HEXTRA_INT =
# exclude options for coverage reports
HPCEXCL = --exclude Main \
	--exclude Ganeti.Constants \
	--exclude Ganeti.HTools.QC \
	--exclude Ganeti.THH \
	--exclude Ganeti.Version \
	--exclude Test.Ganeti.Attoparsec \
	--exclude Test.Ganeti.TestCommon \
	--exclude Test.Ganeti.TestHTools \
	--exclude Test.Ganeti.TestHelper \
	--exclude Test.Ganeti.TestImports \
	$(patsubst src.%,--exclude Test.%,$(subst /,.,$(patsubst %.hs,%, $(HS_LIB_SRCS))))

HS_LIB_SRCS = \
	src/Ganeti/BasicTypes.hs \
	src/Ganeti/Common.hs \
	src/Ganeti/Compat.hs \
	src/Ganeti/Confd/Client.hs \
	src/Ganeti/Confd/ClientFunctions.hs \
	src/Ganeti/Confd/Server.hs \
	src/Ganeti/Confd/Types.hs \
	src/Ganeti/Confd/Utils.hs \
	src/Ganeti/Config.hs \
	src/Ganeti/ConfigReader.hs \
	src/Ganeti/Curl/Multi.hs \
	src/Ganeti/Daemon.hs \
	src/Ganeti/DataCollectors/CLI.hs \
	src/Ganeti/DataCollectors/Diskstats.hs \
	src/Ganeti/DataCollectors/Drbd.hs \
	src/Ganeti/DataCollectors/InstStatus.hs \
	src/Ganeti/DataCollectors/InstStatusTypes.hs \
	src/Ganeti/DataCollectors/Lv.hs \
	src/Ganeti/DataCollectors/Program.hs \
	src/Ganeti/DataCollectors/Types.hs \
	src/Ganeti/Errors.hs \
	src/Ganeti/HTools/Backend/IAlloc.hs \
	src/Ganeti/HTools/Backend/Luxi.hs \
	src/Ganeti/HTools/Backend/Rapi.hs \
	src/Ganeti/HTools/Backend/Simu.hs \
	src/Ganeti/HTools/Backend/Text.hs \
	src/Ganeti/HTools/CLI.hs \
	src/Ganeti/HTools/Cluster.hs \
	src/Ganeti/HTools/Container.hs \
	src/Ganeti/HTools/ExtLoader.hs \
	src/Ganeti/HTools/Graph.hs \
	src/Ganeti/HTools/Group.hs \
	src/Ganeti/HTools/Instance.hs \
	src/Ganeti/HTools/Loader.hs \
	src/Ganeti/HTools/Nic.hs \
	src/Ganeti/HTools/Node.hs \
	src/Ganeti/HTools/PeerMap.hs \
	src/Ganeti/HTools/Program/Hail.hs \
	src/Ganeti/HTools/Program/Harep.hs \
	src/Ganeti/HTools/Program/Hbal.hs \
	src/Ganeti/HTools/Program/Hcheck.hs \
	src/Ganeti/HTools/Program/Hinfo.hs \
	src/Ganeti/HTools/Program/Hscan.hs \
	src/Ganeti/HTools/Program/Hspace.hs \
	src/Ganeti/HTools/Program/Hroller.hs \
	src/Ganeti/HTools/Program/Main.hs \
	src/Ganeti/HTools/Types.hs \
	src/Ganeti/Hypervisor/Xen.hs \
	src/Ganeti/Hypervisor/Xen/XmParser.hs \
	src/Ganeti/Hypervisor/Xen/Types.hs \
	src/Ganeti/Hash.hs \
	src/Ganeti/JQueue.hs \
	src/Ganeti/JSON.hs \
	src/Ganeti/Jobs.hs \
	src/Ganeti/Logging.hs \
	src/Ganeti/Luxi.hs \
	src/Ganeti/Monitoring/Server.hs \
	src/Ganeti/Network.hs \
	src/Ganeti/Objects.hs \
	src/Ganeti/OpCodes.hs \
	src/Ganeti/OpParams.hs \
	src/Ganeti/Path.hs \
	src/Ganeti/Query/Cluster.hs \
	src/Ganeti/Query/Common.hs \
	src/Ganeti/Query/Export.hs \
	src/Ganeti/Query/Filter.hs \
	src/Ganeti/Query/Group.hs \
	src/Ganeti/Query/Job.hs \
	src/Ganeti/Query/Language.hs \
	src/Ganeti/Query/Network.hs \
	src/Ganeti/Query/Node.hs \
	src/Ganeti/Query/Query.hs \
	src/Ganeti/Query/Server.hs \
	src/Ganeti/Query/Types.hs \
	src/Ganeti/Rpc.hs \
	src/Ganeti/Runtime.hs \
	src/Ganeti/Ssconf.hs \
	src/Ganeti/Storage/Diskstats/Parser.hs \
	src/Ganeti/Storage/Diskstats/Types.hs \
	src/Ganeti/Storage/Drbd/Parser.hs \
	src/Ganeti/Storage/Drbd/Types.hs \
	src/Ganeti/Storage/Lvm/LVParser.hs \
	src/Ganeti/Storage/Lvm/Types.hs \
	src/Ganeti/Storage/Utils.hs \
	src/Ganeti/THH.hs \
	src/Ganeti/Types.hs \
	src/Ganeti/Utils.hs

HS_TEST_SRCS = \
	test/hs/Test/Ganeti/Attoparsec.hs \
	test/hs/Test/Ganeti/BasicTypes.hs \
	test/hs/Test/Ganeti/Common.hs \
	test/hs/Test/Ganeti/Confd/Types.hs \
	test/hs/Test/Ganeti/Confd/Utils.hs \
	test/hs/Test/Ganeti/Daemon.hs \
	test/hs/Test/Ganeti/Errors.hs \
	test/hs/Test/Ganeti/HTools/Backend/Simu.hs \
	test/hs/Test/Ganeti/HTools/Backend/Text.hs \
	test/hs/Test/Ganeti/HTools/CLI.hs \
	test/hs/Test/Ganeti/HTools/Cluster.hs \
	test/hs/Test/Ganeti/HTools/Container.hs \
	test/hs/Test/Ganeti/HTools/Graph.hs \
	test/hs/Test/Ganeti/HTools/Instance.hs \
	test/hs/Test/Ganeti/HTools/Loader.hs \
	test/hs/Test/Ganeti/HTools/Node.hs \
	test/hs/Test/Ganeti/HTools/PeerMap.hs \
	test/hs/Test/Ganeti/HTools/Types.hs \
	test/hs/Test/Ganeti/Hypervisor/Xen/XmParser.hs \
	test/hs/Test/Ganeti/JSON.hs \
	test/hs/Test/Ganeti/Jobs.hs \
	test/hs/Test/Ganeti/JQueue.hs \
	test/hs/Test/Ganeti/Luxi.hs \
	test/hs/Test/Ganeti/Network.hs \
	test/hs/Test/Ganeti/Objects.hs \
	test/hs/Test/Ganeti/OpCodes.hs \
	test/hs/Test/Ganeti/Query/Filter.hs \
	test/hs/Test/Ganeti/Query/Language.hs \
	test/hs/Test/Ganeti/Query/Network.hs \
	test/hs/Test/Ganeti/Query/Query.hs \
	test/hs/Test/Ganeti/Rpc.hs \
	test/hs/Test/Ganeti/Runtime.hs \
	test/hs/Test/Ganeti/Ssconf.hs \
	test/hs/Test/Ganeti/Storage/Diskstats/Parser.hs \
	test/hs/Test/Ganeti/Storage/Drbd/Parser.hs \
	test/hs/Test/Ganeti/Storage/Drbd/Types.hs \
	test/hs/Test/Ganeti/Storage/Lvm/LVParser.hs \
	test/hs/Test/Ganeti/THH.hs \
	test/hs/Test/Ganeti/TestCommon.hs \
	test/hs/Test/Ganeti/TestHTools.hs \
	test/hs/Test/Ganeti/TestHelper.hs \
	test/hs/Test/Ganeti/Types.hs \
	test/hs/Test/Ganeti/Utils.hs

HS_LIBTEST_SRCS = $(HS_LIB_SRCS) $(HS_TEST_SRCS)

HS_BUILT_SRCS = \
	test/hs/Test/Ganeti/TestImports.hs \
	src/Ganeti/Constants.hs \
	src/Ganeti/Curl/Internal.hs \
	src/Ganeti/Version.hs
HS_BUILT_SRCS_IN = \
	$(patsubst %,%.in,$(filter-out src/Ganeti/Curl/Internal.hs,$(HS_BUILT_SRCS))) \
	src/Ganeti/Curl/Internal.hsc

HS_LIBTESTBUILT_SRCS = $(HS_LIBTEST_SRCS) $(HS_BUILT_SRCS)

$(RUN_IN_TEMPDIR): | stamp-directories

doc/html/index.html: ENABLE_MANPAGES =
doc/man-html/index.html: ENABLE_MANPAGES = 1
doc/man-html/index.html: doc/manpages-enabled.rst $(mandocrst)

# Note: we use here an order-only prerequisite, as the contents of
# _autoconf.py are not actually influencing the html build output: it
# has to exist in order for the sphinx module to be loaded
# successfully, but we certainly don't want the docs to be rebuilt if
# it changes
doc/html/index.html doc/man-html/index.html: $(docinput) doc/conf.py \
	configure.ac $(RUN_IN_TEMPDIR) lib/build/sphinx_ext.py \
	lib/build/shell_example_lexer.py lib/opcodes.py lib/ht.py \
	doc/css/style.css lib/rapi/connector.py lib/rapi/rlib2.py \
	| $(BUILT_PYTHON_SOURCES)
	@test -n "$(SPHINX)" || \
	    { echo 'sphinx-build' not found during configure; exit 1; }
if !MANPAGES_IN_DOC
	if test -n '$(ENABLE_MANPAGES)'; then \
	  echo 'Man pages in documentation were disabled at configure time' >&2; \
	  exit 1; \
	fi
endif
## Sphinx provides little control over what content should be included. Some
## mechanisms exist, but they all have drawbacks or actual issues. Since we
## build two different versions of the documentation--once without man pages and
## once, if enabled, with them--some control is necessary. xmpp-wrapper provides
## us with this, but requires running in a temporary directory. It moves the
## correct files into place depending on environment variables.
	dir=$(dir $@) && \
	@mkdir_p@ $$dir && \
	PYTHONPATH=. ENABLE_MANPAGES=$(ENABLE_MANPAGES) COPY_DOC=1 \
	$(RUN_IN_TEMPDIR) autotools/sphinx-wrapper $(SPHINX) -q -W -b html \
	    -d . \
	    -D version="$(VERSION_MAJOR).$(VERSION_MINOR)" \
	    -D release="$(PACKAGE_VERSION)" \
	    -D graphviz_dot="$(DOT)" \
	    -D enable_manpages="$(ENABLE_MANPAGES)" \
	    doc $(CURDIR)/$$dir && \
	rm -f $$dir/.buildinfo $$dir/objects.inv
	touch $@

doc/html: doc/html/index.html

doc/man-html: doc/man-html/index.html

doc/install-quick.rst: INSTALL
doc/news.rst: NEWS
doc/upgrade.rst: UPGRADE

doc/install-quick.rst doc/news.rst doc/upgrade.rst:
	set -e; \
	{ echo '.. This file is automatically updated at build time from $<.'; \
	  echo '.. Do not edit.'; \
	  echo; \
	  cat $<; \
	} > $@

doc/manpages-enabled.rst: Makefile | $(built_base_sources)
	{ echo '.. This file is automatically generated, do not edit!'; \
	  echo ''; \
	  echo 'Man pages'; \
	  echo '========='; \
	  echo; \
	  echo '.. toctree::'; \
	  echo '   :maxdepth: 1'; \
	  echo; \
	  for i in $(notdir $(mandocrst)); do \
	    echo "   $$i"; \
	  done | LC_ALL=C sort; \
	} > $@

doc/man-%.rst: man/%.gen Makefile $(REPLACE_VARS_SED) | $(built_base_sources)
if MANPAGES_IN_DOC
	{ echo '.. This file is automatically updated at build time from $<.'; \
	  echo '.. Do not edit.'; \
	  echo; \
	  echo "$*"; \
	  echo '=========================================='; \
	  tail -n +3 $< | sed -f $(REPLACE_VARS_SED); \
	} > $@
else
	echo 'Man pages in documentation were disabled at configure time' >&2; \
	exit 1;
endif

doc/users/%: doc/users/%.in Makefile $(REPLACE_VARS_SED)
	cat $< | sed -f $(REPLACE_VARS_SED) | LC_ALL=C sort | uniq | (grep -v '^root' || true) > $@

userspecs = \
	doc/users/users \
	doc/users/groups \
	doc/users/groupmemberships

# Things to build but not to install (add it to EXTRA_DIST if it should be
# distributed)
noinst_DATA = \
	$(BUILT_EXAMPLES) \
	doc/examples/bash_completion \
	doc/examples/bash_completion-debug \
	$(userspecs) \
	$(manhtml)

if HAS_SPHINX
if MANPAGES_IN_DOC
noinst_DATA += doc/man-html
else
noinst_DATA += doc/html
endif
endif

gnt_scripts = \
	scripts/gnt-backup \
	scripts/gnt-cluster \
	scripts/gnt-debug \
	scripts/gnt-group \
	scripts/gnt-instance \
	scripts/gnt-job \
	scripts/gnt-network \
	scripts/gnt-node \
	scripts/gnt-os \
	scripts/gnt-storage

PYTHON_BOOTSTRAP_SBIN = \
	daemons/ganeti-masterd \
	daemons/ganeti-noded \
	daemons/ganeti-rapi \
	daemons/ganeti-watcher \
	$(gnt_scripts)

PYTHON_BOOTSTRAP = \
	$(PYTHON_BOOTSTRAP_SBIN) \
	tools/burnin \
	tools/ensure-dirs \
	tools/node-cleanup \
	tools/node-daemon-setup \
	tools/prepare-node-join

qa_scripts = \
	qa/__init__.py \
	qa/ganeti-qa.py \
	qa/qa_cluster.py \
	qa/qa_config.py \
	qa/qa_daemon.py \
	qa/qa_env.py \
	qa/qa_error.py \
	qa/qa_group.py \
	qa/qa_instance.py \
	qa/qa_instance_utils.py \
	qa/qa_job.py \
<<<<<<< HEAD
	qa/qa_monitoring.py \
=======
  qa/qa_logging.py \
>>>>>>> 7d76de75
	qa/qa_node.py \
	qa/qa_os.py \
	qa/qa_rapi.py \
	qa/qa_tags.py \
	qa/qa_utils.py

bin_SCRIPTS =
if WANT_HTOOLS
bin_SCRIPTS += $(HS_BIN_PROGS)
install-exec-hook:
	@mkdir_p@ $(DESTDIR)$(iallocatorsdir)
# FIXME: this is a hardcoded logic, instead of auto-resolving
	$(LN_S) -f ../../../bin/htools \
	  $(DESTDIR)$(iallocatorsdir)/hail
	for role in $(HS_BIN_ROLES); do \
	  $(LN_S) -f htools $(DESTDIR)$(bindir)/$$role ; \
	done
endif

$(HS_ALL_PROGS): %: %.hs $(HS_LIBTESTBUILT_SRCS) Makefile
	@if [ "$(notdir $@)" = "test" ] && [ "$(HS_NODEV)" ]; then \
	  echo "Error: cannot run unittests without the development" \
	       " libraries (see devnotes.rst)" 1>&2; \
	  exit 1; \
	fi
	@rm -f $(notdir $@).tix
	$(GHC) --make \
	  $(HFLAGS) \
	  $(HS_PARALLEL3) $(HS_REGEX_PCRE) \
	  -osuf $(notdir $@).o -hisuf $(notdir $@).hi \
	  $(HEXTRA) $(HEXTRA_INT) $@
	@touch "$@"

# for the test/hs/htest binary, we need to enable profiling/coverage
test/hs/htest: HEXTRA_INT=-fhpc -itest/hs

# we compile the hpc-htools binary with the program coverage
test/hs/hpc-htools: HEXTRA_INT=-fhpc

# we compile the hpc-mon-collector binary with the program coverage
test/hs/hpc-mon-collector: HEXTRA_INT=-fhpc

# test dependency
test/hs/offline-test.sh: test/hs/hpc-htools test/hs/hpc-mon-collector

# rules for building profiling-enabled versions of the haskell
# programs: hs-prof does the full two-step build, whereas
# hs-prof-quick does only the final rebuild (hs-prof must have been
# run before)
.PHONY: hs-prof hs-prof-quick
hs-prof:
	@if [ -z "$(TARGET)" ]; then \
	  echo "You need to define TARGET when running this rule" 1>&2; \
	  exit 1; \
	fi
	$(MAKE) $(AM_MAKEFLAGS) clean
	$(MAKE) $(AM_MAKEFLAGS) $(TARGET) HEXTRA="-osuf o"
	rm -f $(HS_ALL_PROGS)
	$(MAKE) $(AM_MAKEFLAGS) hs-prof-quick

hs-prof-quick:
	@if [ -z "$(TARGET)" ]; then \
	  echo "You need to define TARGET when running this rule" 1>&2; \
	  exit 1; \
	fi
	$(MAKE) $(AM_MAKEFLAGS) $(TARGET) HEXTRA="-osuf prof_o -prof -auto-all"

dist_sbin_SCRIPTS = \
	tools/ganeti-listrunner

nodist_sbin_SCRIPTS = \
	$(PYTHON_BOOTSTRAP_SBIN) \
	daemons/ganeti-cleaner

if ENABLE_CONFD
src/ganeti-confd: src/hconfd
	cp -f $< $@

src/ganeti-luxid: src/hluxid
	cp -f $< $@

nodist_sbin_SCRIPTS += src/ganeti-confd
nodist_sbin_SCRIPTS += src/ganeti-luxid
endif

if ENABLE_MOND
nodist_sbin_SCRIPTS += src/ganeti-mond
endif

python_scripts = \
	tools/cfgshell \
	tools/cfgupgrade \
	tools/cfgupgrade12 \
	tools/cluster-merge \
	tools/confd-client \
	tools/fmtjson \
	tools/lvmstrap \
	tools/move-instance \
	tools/ovfconverter \
	tools/sanitize-config

dist_tools_SCRIPTS = \
	$(python_scripts) \
	tools/burnin \
	tools/kvm-console-wrapper \
	tools/master-ip-setup \
	tools/xen-console-wrapper

nodist_tools_python_scripts = \
	tools/node-cleanup

nodist_tools_SCRIPTS = \
	$(nodist_tools_python_scripts) \
	tools/users-setup \
	tools/vcluster-setup

pkglib_python_scripts = \
	daemons/import-export \
	tools/check-cert-expired

nodist_pkglib_python_scripts = \
	tools/ensure-dirs \
	tools/node-daemon-setup \
	tools/prepare-node-join

myexeclib_SCRIPTS = \
	daemons/daemon-util \
	tools/kvm-ifup \
	tools/vif-ganeti \
	tools/net-common \
	$(pkglib_python_scripts) \
	$(HS_MYEXECLIB_PROGS)

nodist_myexeclib_SCRIPTS = \
	$(nodist_pkglib_python_scripts)

EXTRA_DIST = \
	NEWS \
	UPGRADE \
	epydoc.conf.in \
	pylintrc \
	autotools/build-bash-completion \
	autotools/build-rpc \
	autotools/check-header \
	autotools/check-imports \
	autotools/check-man-dashes \
	autotools/check-man-references \
	autotools/check-man-warnings \
	autotools/check-news \
	autotools/check-python-code \
	autotools/check-tar \
	autotools/check-version \
	autotools/convert-constants \
	autotools/docpp \
	autotools/gen-py-coverage \
	autotools/sphinx-wrapper \
	autotools/testrunner \
	autotools/wrong-hardcoded-paths \
	$(RUN_IN_TEMPDIR) \
	daemons/daemon-util.in \
	daemons/ganeti-cleaner.in \
	$(pkglib_python_scripts) \
	devel/upload \
	devel/webserver \
	tools/kvm-ifup.in \
	tools/vif-ganeti.in \
	tools/net-common.in \
	tools/vcluster-setup.in \
	$(docinput) \
	doc/html \
	$(BUILT_EXAMPLES:%=%.in) \
	doc/examples/ganeti.default \
	doc/examples/ganeti.default-debug \
	doc/examples/hooks/ethers \
	doc/examples/gnt-debug/README \
	doc/examples/gnt-debug/delay0.json \
	doc/examples/gnt-debug/delay50.json \
	doc/users/groupmemberships.in \
	doc/users/groups.in \
	doc/users/users.in \
	test/py/lockperf.py \
	test/py/testutils.py \
	test/py/mocks.py \
	$(dist_TESTS) \
	$(TEST_FILES) \
	man/footer.rst \
	$(manrst) \
	$(maninput) \
	qa/qa-sample.json \
	$(qa_scripts) \
	$(HS_LIBTEST_SRCS) $(HS_BUILT_SRCS_IN) \
	$(HS_PROG_SRCS) \
	src/lint-hints.hs \
	test/hs/cli-tests-defs.sh \
	test/hs/offline-test.sh \
	.ghci

man_MANS = \
	man/ganeti-cleaner.8 \
	man/ganeti-confd.8 \
	man/ganeti-luxid.8 \
	man/ganeti-listrunner.8 \
	man/ganeti-masterd.8 \
	man/ganeti-mond.8 \
	man/ganeti-noded.8 \
	man/ganeti-os-interface.7 \
	man/ganeti-extstorage-interface.7 \
	man/ganeti-rapi.8 \
	man/ganeti-watcher.8 \
	man/ganeti.7 \
	man/gnt-backup.8 \
	man/gnt-cluster.8 \
	man/gnt-debug.8 \
	man/gnt-group.8 \
	man/gnt-network.8 \
	man/gnt-instance.8 \
	man/gnt-job.8 \
	man/gnt-node.8 \
	man/gnt-os.8 \
	man/gnt-storage.8 \
	man/hail.1 \
	man/harep.1 \
	man/hbal.1 \
	man/hcheck.1 \
	man/hinfo.1 \
	man/hscan.1 \
	man/hspace.1 \
	man/hroller.1 \
	man/htools.1 \
	man/mon-collector.7

# Remove extensions from all filenames in man_MANS
mannoext = $(patsubst %.1,%,$(patsubst %.7,%,$(patsubst %.8,%,$(man_MANS))))

manrst = $(patsubst %,%.rst,$(mannoext))
manhtml = $(patsubst %.rst,%.html,$(manrst))
mangen = $(patsubst %.rst,%.gen,$(manrst))
maninput = \
	$(patsubst %.1,%.1.in,$(patsubst %.7,%.7.in,$(patsubst %.8,%.8.in,$(man_MANS)))) \
	$(patsubst %.html,%.html.in,$(manhtml)) \
	$(mangen)

TEST_FILES = \
	test/autotools/autotools-check-news.test \
	test/data/htools/clean-nonzero-score.data \
	test/data/htools/common-suffix.data \
	test/data/htools/empty-cluster.data \
	test/data/htools/hail-alloc-drbd.json \
	test/data/htools/hail-alloc-invalid-network.json \
	test/data/htools/hail-alloc-invalid-twodisks.json \
	test/data/htools/hail-alloc-restricted-network.json \
	test/data/htools/hail-alloc-spindles.json \
	test/data/htools/hail-alloc-twodisks.json \
	test/data/htools/hail-change-group.json \
	test/data/htools/hail-invalid-reloc.json \
	test/data/htools/hail-node-evac.json \
	test/data/htools/hail-reloc-drbd.json \
	test/data/htools/hbal-excl-tags.data \
	test/data/htools/hbal-split-insts.data \
	test/data/htools/hspace-tiered-dualspec-exclusive.data \
	test/data/htools/hspace-tiered-dualspec.data \
	test/data/htools/hspace-tiered-exclusive.data \
	test/data/htools/hspace-tiered-ipolicy.data \
	test/data/htools/hspace-tiered-mixed.data \
	test/data/htools/hspace-tiered-resourcetypes.data \
	test/data/htools/hspace-tiered-vcpu.data \
	test/data/htools/hspace-tiered.data \
	test/data/htools/invalid-node.data \
	test/data/htools/missing-resources.data \
	test/data/htools/multiple-master.data \
	test/data/htools/multiple-tags.data \
	test/data/htools/n1-failure.data \
	test/data/htools/rapi/groups.json \
	test/data/htools/rapi/info.json \
	test/data/htools/rapi/instances.json \
	test/data/htools/rapi/nodes.json \
	test/data/htools/hroller-full.data \
	test/data/htools/hroller-nodegroups.data \
	test/data/htools/hroller-nonredundant.data \
	test/data/htools/hroller-online.data \
	test/data/htools/unique-reboot-order.data \
	test/hs/shelltests/htools-balancing.test \
	test/hs/shelltests/htools-basic.test \
	test/hs/shelltests/htools-dynutil.test \
	test/hs/shelltests/htools-excl.test \
	test/hs/shelltests/htools-hail.test \
	test/hs/shelltests/htools-hroller.test \
	test/hs/shelltests/htools-hspace.test \
	test/hs/shelltests/htools-invalid.test \
	test/hs/shelltests/htools-multi-group.test \
	test/hs/shelltests/htools-no-backend.test \
	test/hs/shelltests/htools-rapi.test \
	test/hs/shelltests/htools-single-group.test \
	test/hs/shelltests/htools-text-backend.test \
	test/hs/shelltests/htools-mon-collector.test \
	test/data/bdev-drbd-8.0.txt \
	test/data/bdev-drbd-8.3.txt \
	test/data/bdev-drbd-8.4.txt \
	test/data/bdev-drbd-8.4-no-disk-params.txt \
	test/data/bdev-drbd-disk.txt \
	test/data/bdev-drbd-net-ip4.txt \
	test/data/bdev-drbd-net-ip6.txt \
	test/data/bdev-rbd/json_output_empty.txt \
	test/data/bdev-rbd/json_output_extra_matches.txt \
	test/data/bdev-rbd/json_output_no_matches.txt \
	test/data/bdev-rbd/json_output_ok.txt \
	test/data/bdev-rbd/plain_output_new_extra_matches.txt \
	test/data/bdev-rbd/plain_output_new_no_matches.txt \
	test/data/bdev-rbd/plain_output_new_ok.txt \
	test/data/bdev-rbd/plain_output_old_empty.txt \
	test/data/bdev-rbd/plain_output_old_extra_matches.txt \
	test/data/bdev-rbd/plain_output_old_no_matches.txt \
	test/data/bdev-rbd/plain_output_old_ok.txt \
	test/data/bdev-rbd/output_invalid.txt \
	test/data/cert1.pem \
	test/data/cert2.pem \
	test/data/cluster_config_2.7.json \
	test/data/cluster_config_2.8.json \
	test/data/cluster_config_2.9.json \
	test/data/instance-minor-pairing.txt \
	test/data/instance-prim-sec.txt \
	test/data/ip-addr-show-dummy0.txt \
	test/data/ip-addr-show-lo-ipv4.txt \
	test/data/ip-addr-show-lo-ipv6.txt \
	test/data/ip-addr-show-lo-oneline-ipv4.txt \
	test/data/ip-addr-show-lo-oneline-ipv6.txt \
	test/data/ip-addr-show-lo-oneline.txt \
	test/data/ip-addr-show-lo.txt \
	test/data/kvm_0.12.5_help.txt \
	test/data/kvm_0.15.90_help.txt \
	test/data/kvm_0.9.1_help.txt \
	test/data/kvm_0.9.1_help_boot_test.txt \
	test/data/kvm_1.0_help.txt \
	test/data/kvm_1.1.2_help.txt \
	test/data/lvs_lv.txt \
	test/data/NEWS_OK.txt \
	test/data/NEWS_previous_unreleased.txt \
	test/data/ovfdata/compr_disk.vmdk.gz \
	test/data/ovfdata/config.ini \
	test/data/ovfdata/corrupted_resources.ovf \
	test/data/ovfdata/empty.ini \
	test/data/ovfdata/empty.ovf \
	test/data/ovfdata/ganeti.mf \
	test/data/ovfdata/ganeti.ovf \
	test/data/ovfdata/gzip_disk.ovf \
	test/data/ovfdata/new_disk.vmdk \
	test/data/ovfdata/no_disk.ini \
	test/data/ovfdata/no_disk_in_ref.ovf \
	test/data/ovfdata/no_os.ini \
	test/data/ovfdata/no_ovf.ova \
	test/data/ovfdata/other/rawdisk.raw \
	test/data/ovfdata/ova.ova \
	test/data/ovfdata/rawdisk.raw \
	test/data/ovfdata/second_disk.vmdk \
	test/data/ovfdata/unsafe_path.ini \
	test/data/ovfdata/virtualbox.ovf \
	test/data/ovfdata/wrong_config.ini \
	test/data/ovfdata/wrong_extension.ovd \
	test/data/ovfdata/wrong_manifest.mf \
	test/data/ovfdata/wrong_manifest.ovf \
	test/data/ovfdata/wrong_ova.ova \
	test/data/ovfdata/wrong_xml.ovf \
	test/data/proc_diskstats.txt \
	test/data/proc_drbd8.txt \
	test/data/proc_drbd80-emptyline.txt \
	test/data/proc_drbd80-emptyversion.txt \
	test/data/proc_drbd83.txt \
	test/data/proc_drbd83_sync.txt \
	test/data/proc_drbd83_sync_want.txt \
	test/data/proc_drbd83_sync_krnl2.6.39.txt \
	test/data/proc_drbd84.txt \
	test/data/proc_drbd84_sync.txt \
	test/data/proc_meminfo.txt \
	test/data/proc_cpuinfo.txt \
	test/data/qa-minimal-nodes-instances-only.json \
	test/data/sys_drbd_usermode_helper.txt \
	test/data/vgreduce-removemissing-2.02.02.txt \
	test/data/vgreduce-removemissing-2.02.66-fail.txt \
	test/data/vgreduce-removemissing-2.02.66-ok.txt \
	test/data/vgs-missing-pvs-2.02.02.txt \
	test/data/vgs-missing-pvs-2.02.66.txt \
	test/data/xen-xm-info-4.0.1.txt \
	test/data/xen-xm-list-4.0.1-dom0-only.txt \
	test/data/xen-xm-list-4.0.1-four-instances.txt \
	test/data/xen-xm-list-long-4.0.1.txt \
	test/data/xen-xm-uptime-4.0.1.txt \
	test/py/ganeti-cli.test \
	test/py/gnt-cli.test \
	test/py/import-export_unittest-helper


python_tests = \
	doc/examples/rapi_testutils.py \
	test/py/cfgupgrade_unittest.py \
	test/py/docs_unittest.py \
	test/py/ganeti.asyncnotifier_unittest.py \
	test/py/ganeti.backend_unittest-runasroot.py \
	test/py/ganeti.backend_unittest.py \
	test/py/ganeti.bootstrap_unittest.py \
	test/py/ganeti.cli_unittest.py \
	test/py/ganeti.client.gnt_cluster_unittest.py \
	test/py/ganeti.client.gnt_instance_unittest.py \
	test/py/ganeti.client.gnt_job_unittest.py \
	test/py/ganeti.cmdlib_unittest.py \
	test/py/ganeti.cmdlib.cluster_unittest.py \
	test/py/ganeti.cmdlib.instance_storage_unittest.py \
	test/py/ganeti.compat_unittest.py \
	test/py/ganeti.confd.client_unittest.py \
	test/py/ganeti.config_unittest.py \
	test/py/ganeti.constants_unittest.py \
	test/py/ganeti.daemon_unittest.py \
	test/py/ganeti.errors_unittest.py \
	test/py/ganeti.hooks_unittest.py \
	test/py/ganeti.ht_unittest.py \
	test/py/ganeti.http_unittest.py \
	test/py/ganeti.hypervisor.hv_chroot_unittest.py \
	test/py/ganeti.hypervisor.hv_fake_unittest.py \
	test/py/ganeti.hypervisor.hv_kvm_unittest.py \
	test/py/ganeti.hypervisor.hv_lxc_unittest.py \
	test/py/ganeti.hypervisor.hv_xen_unittest.py \
	test/py/ganeti.hypervisor_unittest.py \
	test/py/ganeti.impexpd_unittest.py \
	test/py/ganeti.jqueue_unittest.py \
	test/py/ganeti.jstore_unittest.py \
	test/py/ganeti.locking_unittest.py \
	test/py/ganeti.luxi_unittest.py \
	test/py/ganeti.masterd.iallocator_unittest.py \
	test/py/ganeti.masterd.instance_unittest.py \
	test/py/ganeti.mcpu_unittest.py \
	test/py/ganeti.netutils_unittest.py \
	test/py/ganeti.objects_unittest.py \
	test/py/ganeti.opcodes_unittest.py \
	test/py/ganeti.outils_unittest.py \
	test/py/ganeti.ovf_unittest.py \
	test/py/ganeti.qlang_unittest.py \
	test/py/ganeti.query_unittest.py \
	test/py/ganeti.rapi.baserlib_unittest.py \
	test/py/ganeti.rapi.client_unittest.py \
	test/py/ganeti.rapi.resources_unittest.py \
	test/py/ganeti.rapi.rlib2_unittest.py \
	test/py/ganeti.rapi.testutils_unittest.py \
	test/py/ganeti.rpc_unittest.py \
	test/py/ganeti.runtime_unittest.py \
	test/py/ganeti.serializer_unittest.py \
	test/py/ganeti.server.rapi_unittest.py \
	test/py/ganeti.ssconf_unittest.py \
	test/py/ganeti.ssh_unittest.py \
	test/py/ganeti.storage.bdev_unittest.py \
	test/py/ganeti.storage.container_unittest.py \
	test/py/ganeti.storage.drbd_unittest.py \
	test/py/ganeti.storage.filestorage_unittest.py \
	test/py/ganeti.tools.burnin_unittest.py \
	test/py/ganeti.tools.ensure_dirs_unittest.py \
	test/py/ganeti.tools.node_daemon_setup_unittest.py \
	test/py/ganeti.tools.prepare_node_join_unittest.py \
	test/py/ganeti.uidpool_unittest.py \
	test/py/ganeti.utils.algo_unittest.py \
	test/py/ganeti.utils.filelock_unittest.py \
	test/py/ganeti.utils.hash_unittest.py \
	test/py/ganeti.utils.io_unittest-runasroot.py \
	test/py/ganeti.utils.io_unittest.py \
	test/py/ganeti.utils.log_unittest.py \
	test/py/ganeti.utils.lvm_unittest.py \
	test/py/ganeti.utils.mlock_unittest.py \
	test/py/ganeti.utils.nodesetup_unittest.py \
	test/py/ganeti.utils.process_unittest.py \
	test/py/ganeti.utils.retry_unittest.py \
	test/py/ganeti.utils.storage_unittest.py \
	test/py/ganeti.utils.text_unittest.py \
	test/py/ganeti.utils.wrapper_unittest.py \
	test/py/ganeti.utils.x509_unittest.py \
	test/py/ganeti.utils_unittest.py \
	test/py/ganeti.vcluster_unittest.py \
	test/py/ganeti.workerpool_unittest.py \
	test/py/pycurl_reset_unittest.py \
	test/py/qa.qa_config_unittest.py \
	test/py/tempfile_fork_unittest.py

haskell_tests = test/hs/htest

dist_TESTS = \
	test/py/check-cert-expired_unittest.bash \
	test/py/daemon-util_unittest.bash \
	test/py/ganeti-cleaner_unittest.bash \
	test/py/import-export_unittest.bash \
	test/py/cli-test.bash \
	test/py/bash_completion.bash

if PY_UNIT
dist_TESTS += $(python_tests)
endif

nodist_TESTS =
check_SCRIPTS =

if WANT_HSTESTS
nodist_TESTS += $(haskell_tests)
dist_TESTS += test/hs/offline-test.sh
check_SCRIPTS += \
	test/hs/hpc-htools \
	test/hs/hpc-mon-collector \
	$(HS_BUILT_TEST_HELPERS)
endif

TESTS = $(dist_TESTS) $(nodist_TESTS)

# Environment for all tests
PLAIN_TESTS_ENVIRONMENT = \
	PYTHONPATH=. \
	TOP_SRCDIR=$(abs_top_srcdir) TOP_BUILDDIR=$(abs_top_builddir) \
	PYTHON=$(PYTHON) FAKEROOT=$(FAKEROOT_PATH) \
	$(RUN_IN_TEMPDIR)

# Environment for tests run by automake
TESTS_ENVIRONMENT = \
	$(PLAIN_TESTS_ENVIRONMENT) $(abs_top_srcdir)/autotools/testrunner

all_python_code = \
	$(dist_sbin_SCRIPTS) \
	$(python_scripts) \
	$(pkglib_python_scripts) \
	$(nodist_pkglib_python_scripts) \
	$(nodist_tools_python_scripts) \
	$(pkgpython_PYTHON) \
	$(client_PYTHON) \
	$(cmdlib_PYTHON) \
	$(hypervisor_PYTHON) \
	$(storage_PYTHON) \
	$(rapi_PYTHON) \
	$(server_PYTHON) \
	$(pytools_PYTHON) \
	$(http_PYTHON) \
	$(confd_PYTHON) \
	$(masterd_PYTHON) \
	$(impexpd_PYTHON) \
	$(utils_PYTHON) \
	$(watcher_PYTHON) \
	$(noinst_PYTHON) \
	$(qa_scripts)

if PY_UNIT
all_python_code += $(python_tests)
endif

srclink_files = \
	man/footer.rst \
	test/py/check-cert-expired_unittest.bash \
	test/py/daemon-util_unittest.bash \
	test/py/ganeti-cleaner_unittest.bash \
	test/py/import-export_unittest.bash \
	test/py/cli-test.bash \
	test/py/bash_completion.bash \
	test/hs/offline-test.sh \
	test/hs/cli-tests-defs.sh \
	$(all_python_code) \
	$(HS_LIBTEST_SRCS) $(HS_PROG_SRCS) \
	$(docinput)

check_python_code = \
	$(BUILD_BASH_COMPLETION) \
	$(CHECK_IMPORTS) \
	$(CHECK_HEADER) \
	$(DOCPP) \
	$(all_python_code)

lint_python_code = \
	ganeti \
	ganeti/http/server.py \
	$(dist_sbin_SCRIPTS) \
	$(python_scripts) \
	$(pkglib_python_scripts) \
	$(BUILD_BASH_COMPLETION) \
	$(CHECK_IMPORTS) \
	$(CHECK_HEADER) \
	$(DOCPP) \
	$(PYTHON_BOOTSTRAP)

standalone_python_modules = \
	lib/rapi/client.py \
	tools/ganeti-listrunner

pep8_python_code = \
	ganeti \
	ganeti/http/server.py \
	$(dist_sbin_SCRIPTS) \
	$(python_scripts) \
	$(pkglib_python_scripts) \
	$(BUILD_BASH_COMPLETION) \
	$(CHECK_HEADER) \
	$(DOCPP) \
	$(PYTHON_BOOTSTRAP) \
	qa

test/py/daemon-util_unittest.bash: daemons/daemon-util

test/py/ganeti-cleaner_unittest.bash: daemons/ganeti-cleaner

test/py/bash_completion.bash: doc/examples/bash_completion-debug

tools/kvm-ifup: tools/kvm-ifup.in $(REPLACE_VARS_SED)
	sed -f $(REPLACE_VARS_SED) < $< > $@
	chmod +x $@

tools/vif-ganeti: tools/vif-ganeti.in $(REPLACE_VARS_SED)
	sed -f $(REPLACE_VARS_SED) < $< > $@
	chmod +x $@

tools/net-common: tools/net-common.in $(REPLACE_VARS_SED)
	sed -f $(REPLACE_VARS_SED) < $< > $@
	chmod +x $@

tools/users-setup: Makefile $(userspecs)
	set -e; \
	{ echo '#!/bin/sh'; \
	  echo 'if [ "x$$1" != "x--yes-do-it" ];'; \
	  echo 'then echo "This will do the following changes"'; \
	  $(AWK) -- '{print "echo + Will add group ",$$1; count++}\
	             END {if (count == 0) {print "echo + No groups to add"}}' doc/users/groups; \
	  $(AWK) -- '{if (NF > 1) {print "echo + Will add user",$$1,"with primary group",$$2} \
	                          else {print "echo + Will add user",$$1}; count++}\
	             END {if (count == 0) {print "echo + No users to add"}}' doc/users/users; \
	  $(AWK) -- '{print "echo + Will add user",$$1,"to group",$$2}' doc/users/groupmemberships; \
	  echo 'echo'; \
	  echo 'echo "OK? (y/n)"'; \
	  echo 'read confirm'; \
	  echo 'if [ "x$$confirm" != "xy" ]; then exit 0; fi'; \
	  echo 'fi'; \
	  $(AWK) -- '{print "addgroup --system",$$1}' doc/users/groups; \
	  $(AWK) -- '{if (NF > 1) {print "adduser --system --ingroup",$$2,$$1} else {print "adduser --system",$$1}}' doc/users/users; \
	  $(AWK) -- '{print "adduser",$$1,$$2}' doc/users/groupmemberships; \
	} > $@
	chmod +x $@

tools/vcluster-setup: tools/vcluster-setup.in $(REPLACE_VARS_SED)
	sed -f $(REPLACE_VARS_SED) < $< > $@
	chmod +x $@

daemons/%:: daemons/%.in $(REPLACE_VARS_SED)
	sed -f $(REPLACE_VARS_SED) < $< > $@
	chmod +x $@

doc/examples/%:: doc/examples/%.in $(REPLACE_VARS_SED)
	sed -f $(REPLACE_VARS_SED) < $< > $@

doc/examples/bash_completion: BC_ARGS = --compact
doc/examples/bash_completion-debug: BC_ARGS =

doc/examples/bash_completion doc/examples/bash_completion-debug: \
	$(BUILD_BASH_COMPLETION) $(RUN_IN_TEMPDIR) \
	lib/cli.py $(gnt_scripts) $(client_PYTHON) tools/burnin \
	daemons/ganeti-cleaner \
	$(GENERATED_FILES) $(HS_GENERATED_FILES)
	PYTHONPATH=. $(RUN_IN_TEMPDIR) \
	  $(CURDIR)/$(BUILD_BASH_COMPLETION) $(BC_ARGS) > $@

man/%.gen: man/%.rst lib/query.py lib/build/sphinx_ext.py \
	lib/build/shell_example_lexer.py \
	| $(RUN_IN_TEMPDIR) $(BUILT_PYTHON_SOURCES)
	@echo "Checking $< for hardcoded paths..."
	@if grep -nEf autotools/wrong-hardcoded-paths $<; then \
	  echo "Man page $< has hardcoded paths (see above)!" 1>&2 ; \
	  exit 1; \
	fi
	set -e ; \
	trap 'echo auto-removing $@; rm $@' EXIT; \
	PYTHONPATH=. $(RUN_IN_TEMPDIR) $(CURDIR)/$(DOCPP) < $< > $@ ;\
	$(CHECK_MAN_REFERENCES) $@; \
	trap - EXIT

man/%.7.in man/%.8.in man/%.1.in: man/%.gen man/footer.rst
	@test -n "$(PANDOC)" || \
	  { echo 'pandoc' not found during configure; exit 1; }
	set -o pipefail -e; \
	trap 'echo auto-removing $@; rm $@' EXIT; \
	$(PANDOC) -s -f rst -t man $< man/footer.rst | \
	  sed -e 's/\\@/@/g' > $@; \
	if test -n "$(MAN_HAS_WARNINGS)"; then $(CHECK_MAN_WARNINGS) $@; fi; \
	$(CHECK_MAN_DASHES) $@; \
	trap - EXIT

man/%.html.in: man/%.gen man/footer.rst
	@test -n "$(PANDOC)" || \
	  { echo 'pandoc' not found during configure; exit 1; }
	set -o pipefail ; \
	$(PANDOC) --toc -s -f rst -t html $< man/footer.rst | \
	  sed -e 's/\\@/@/g' > $@

man/%: man/%.in  $(REPLACE_VARS_SED)
	sed -f $(REPLACE_VARS_SED) < $< > $@

epydoc.conf: epydoc.conf.in $(REPLACE_VARS_SED)
	sed -f $(REPLACE_VARS_SED) < $< > $@

vcs-version:
	if test -d .git; then \
	  git describe > $@; \
	elif test ! -f $@ ; then \
	  echo "Cannot auto-generate $@ file"; exit 1; \
	fi

.PHONY: clean-vcs-version
clean-vcs-version:
	rm -f vcs-version

.PHONY: regen-vcs-version
regen-vcs-version:
	@set -e; \
	cd $(srcdir); \
	if test -d .git; then \
	  T=`mktemp` ; trap 'rm -f $$T' EXIT; \
	  git describe > $$T; \
	  if ! cmp --quiet $$T vcs-version; then \
	    mv $$T vcs-version; \
	  fi; \
	fi

src/Ganeti/Version.hs: src/Ganeti/Version.hs.in \
	vcs-version $(built_base_sources)
	set -e; \
	VCSVER=`cat $(abs_top_srcdir)/vcs-version`; \
	sed -e "s/%ver%/$$VCSVER/" < $< > $@

src/Ganeti/Constants.hs: src/Ganeti/Constants.hs.in \
	lib/constants.py lib/_autoconf.py lib/luxi.py lib/errors.py \
	lib/jstore.py $(RUN_IN_TEMPDIR) \
	$(CONVERT_CONSTANTS) $(built_base_sources) \
	| lib/_vcsversion.py
	set -e; \
	{ cat $< ; \
	  PYTHONPATH=. $(RUN_IN_TEMPDIR) $(CURDIR)/$(CONVERT_CONSTANTS); \
	} > $@

src/Ganeti/Curl/Internal.hs: src/Ganeti/Curl/Internal.hsc | stamp-directories
	hsc2hs -o $@ $<

test/hs/Test/Ganeti/TestImports.hs: test/hs/Test/Ganeti/TestImports.hs.in \
	$(built_base_sources)
	set -e; \
	{ cat $< ; \
	  echo ; \
	  for name in $(filter-out Ganeti.THH,$(subst /,.,$(patsubst %.hs,%,$(patsubst src/%,%,$(HS_LIB_SRCS))))) ; do \
	    echo "import $$name ()" ; \
	  done ; \
	} > $@

lib/_autoconf.py: Makefile | stamp-directories
	set -e; \
	{ echo '# This file is automatically generated, do not edit!'; \
	  echo '#'; \
	  echo ''; \
	  echo '"""Build-time configuration for Ganeti.'; \
	  echo '';\
	  echo 'This file is autogenerated by the build process.'; \
	  echo 'For any changes you need to re-run ./configure (and'; \
	  echo 'not edit by hand).'; \
	  echo ''; \
	  echo '"""'; \
	  echo ''; \
	  echo '# pylint: disable=C0301,C0324'; \
	  echo '# because this is autogenerated, we do not want'; \
	  echo '# style warnings' ; \
	  echo ''; \
	  echo "PACKAGE_VERSION = '$(PACKAGE_VERSION)'"; \
	  echo "VERSION_MAJOR = '$(VERSION_MAJOR)'"; \
	  echo "VERSION_MINOR = '$(VERSION_MINOR)'"; \
	  echo "VERSION_REVISION = '$(VERSION_REVISION)'"; \
	  echo "VERSION_SUFFIX = '$(VERSION_SUFFIX)'"; \
	  echo "VERSION_FULL = '$(VERSION_FULL)'"; \
	  echo "LOCALSTATEDIR = '$(localstatedir)'"; \
	  echo "SYSCONFDIR = '$(sysconfdir)'"; \
	  echo "SSH_CONFIG_DIR = '$(SSH_CONFIG_DIR)'"; \
	  echo "SSH_LOGIN_USER = '$(SSH_LOGIN_USER)'"; \
	  echo "SSH_CONSOLE_USER = '$(SSH_CONSOLE_USER)'"; \
	  echo "EXPORT_DIR = '$(EXPORT_DIR)'"; \
	  echo "OS_SEARCH_PATH = [$(OS_SEARCH_PATH)]"; \
	  echo "ES_SEARCH_PATH = [$(ES_SEARCH_PATH)]"; \
	  echo "XEN_BOOTLOADER = '$(XEN_BOOTLOADER)'"; \
	  echo "XEN_CONFIG_DIR = '$(XEN_CONFIG_DIR)'"; \
	  echo "XEN_KERNEL = '$(XEN_KERNEL)'"; \
	  echo "XEN_INITRD = '$(XEN_INITRD)'"; \
	  echo "KVM_KERNEL = '$(KVM_KERNEL)'"; \
	  echo "IALLOCATOR_SEARCH_PATH = [$(IALLOCATOR_SEARCH_PATH)]"; \
	  echo "KVM_PATH = '$(KVM_PATH)'"; \
	  echo "IP_PATH = '$(IP_PATH)'"; \
	  echo "SOCAT_PATH = '$(SOCAT)'"; \
	  echo "SOCAT_USE_ESCAPE = $(SOCAT_USE_ESCAPE)"; \
	  echo "SOCAT_USE_COMPRESS = $(SOCAT_USE_COMPRESS)"; \
	  echo "LVM_STRIPECOUNT = $(LVM_STRIPECOUNT)"; \
	  echo "TOOLSDIR = '$(toolsdir)'"; \
	  echo "GNT_SCRIPTS = [$(foreach i,$(notdir $(gnt_scripts)),'$(i)',)]"; \
	  echo "HTOOLS_PROGS = [$(foreach i,$(HS_HTOOLS_PROGS),'$(i)',)]"; \
	  echo "PKGLIBDIR = '$(pkglibdir)'"; \
	  echo "DRBD_BARRIERS = '$(DRBD_BARRIERS)'"; \
	  echo "DRBD_NO_META_FLUSH = $(DRBD_NO_META_FLUSH)"; \
	  echo "SYSLOG_USAGE = '$(SYSLOG_USAGE)'"; \
	  echo "DAEMONS_GROUP = '$(DAEMONS_GROUP)'"; \
	  echo "ADMIN_GROUP = '$(ADMIN_GROUP)'"; \
	  echo "MASTERD_USER = '$(MASTERD_USER)'"; \
	  echo "MASTERD_GROUP = '$(MASTERD_GROUP)'"; \
	  echo "RAPI_USER = '$(RAPI_USER)'"; \
	  echo "RAPI_GROUP = '$(RAPI_GROUP)'"; \
	  echo "CONFD_USER = '$(CONFD_USER)'"; \
	  echo "CONFD_GROUP = '$(CONFD_GROUP)'"; \
	  echo "LUXID_USER = '$(LUXID_USER)'"; \
	  echo "LUXID_GROUP = '$(LUXID_GROUP)'"; \
	  echo "NODED_USER = '$(NODED_USER)'"; \
	  echo "NODED_GROUP = '$(NODED_GROUP)'"; \
	  echo "MOND_USER = '$(MOND_USER)'"; \
	  echo "MOND_GROUP = '$(MOND_GROUP)'"; \
	  echo "DISK_SEPARATOR = '$(DISK_SEPARATOR)'"; \
	  echo "QEMUIMG_PATH = '$(QEMUIMG_PATH)'"; \
	  echo "HTOOLS = True"; \
	  echo "ENABLE_CONFD = $(ENABLE_CONFD)"; \
	  echo "XEN_CMD = '$(XEN_CMD)'"; \
	  echo "ENABLE_SPLIT_QUERY = $(ENABLE_SPLIT_QUERY)"; \
	  echo "ENABLE_RESTRICTED_COMMANDS = $(ENABLE_RESTRICTED_COMMANDS)"; \
	  echo "ENABLE_MOND = $(ENABLE_MOND)"; \
## Write dictionary with man page name as the key and the section number as the
## value
	  echo "MAN_PAGES = {"; \
	  for i in $(notdir $(man_MANS)); do \
	    echo "$$i" | sed -re 's/^(.*)\.([0-9]+)$$/  "\1": \2,/g'; \
	  done; \
	  echo "}"; \
	} > $@

lib/_vcsversion.py: Makefile vcs-version | stamp-directories
	set -e; \
	VCSVER=`cat $(abs_top_srcdir)/vcs-version`; \
	{ echo '# This file is automatically generated, do not edit!'; \
	  echo '#'; \
	  echo ''; \
	  echo '"""Build-time VCS version number for Ganeti.'; \
	  echo '';\
	  echo 'This file is autogenerated by the build process.'; \
	  echo 'For any changes you need to re-run ./configure (and'; \
	  echo 'not edit by hand).'; \
	  echo ''; \
	  echo '"""'; \
	  echo ''; \
	  echo '# pylint: disable=C0301,C0324'; \
	  echo '# because this is autogenerated, we do not want'; \
	  echo '# style warnings' ; \
	  echo ''; \
	  echo "VCS_VERSION = '$$VCSVER'"; \
	} > $@

lib/_generated_rpc.py: lib/rpc_defs.py $(BUILD_RPC)
	PYTHONPATH=. $(RUN_IN_TEMPDIR) $(CURDIR)/$(BUILD_RPC) lib/rpc_defs.py > $@

$(SHELL_ENV_INIT): Makefile stamp-directories
	set -e; \
	{ echo '# Allow overriding for tests'; \
	  echo 'readonly LOCALSTATEDIR=$${LOCALSTATEDIR:-$${GANETI_ROOTDIR:-}$(localstatedir)}'; \
	  echo 'readonly SYSCONFDIR=$${SYSCONFDIR:-$${GANETI_ROOTDIR:-}$(sysconfdir)}'; \
	  echo; \
	  echo 'readonly PKGLIBDIR=$(pkglibdir)'; \
	  echo 'readonly LOG_DIR="$$LOCALSTATEDIR/log/ganeti"'; \
	  echo 'readonly RUN_DIR="$$LOCALSTATEDIR/run/ganeti"'; \
	  echo 'readonly DATA_DIR="$$LOCALSTATEDIR/lib/ganeti"'; \
	  echo 'readonly CONF_DIR="$$SYSCONFDIR/ganeti"'; \
	} > $@

## Writes sed script to replace placeholders with build-time values. The
## additional quotes after the first @ sign are necessary to stop configure
## from replacing those values as well.
$(REPLACE_VARS_SED): $(SHELL_ENV_INIT) Makefile stamp-directories
	set -e; \
	{ echo 's#@''PREFIX@#$(prefix)#g'; \
	  echo 's#@''SYSCONFDIR@#$(sysconfdir)#g'; \
	  echo 's#@''LOCALSTATEDIR@#$(localstatedir)#g'; \
	  echo 's#@''BINDIR@#$(bindir)#g'; \
	  echo 's#@''SBINDIR@#$(sbindir)#g'; \
	  echo 's#@''LIBDIR@#$(libdir)#g'; \
	  echo 's#@''GANETI_VERSION@#$(PACKAGE_VERSION)#g'; \
	  echo 's#@''CUSTOM_XEN_BOOTLOADER@#$(XEN_BOOTLOADER)#g'; \
	  echo 's#@''CUSTOM_XEN_KERNEL@#$(XEN_KERNEL)#g'; \
	  echo 's#@''CUSTOM_XEN_INITRD@#$(XEN_INITRD)#g'; \
	  echo 's#@''CUSTOM_IALLOCATOR_SEARCH_PATH@#$(IALLOCATOR_SEARCH_PATH)#g'; \
	  echo 's#@''CUSTOM_EXPORT_DIR@#$(EXPORT_DIR)#g'; \
	  echo 's#@''RPL_SSH_INITD_SCRIPT@#$(SSH_INITD_SCRIPT)#g'; \
	  echo 's#@''PKGLIBDIR@#$(pkglibdir)#g'; \
	  echo 's#@''GNTMASTERUSER@#$(MASTERD_USER)#g'; \
	  echo 's#@''GNTRAPIUSER@#$(RAPI_USER)#g'; \
	  echo 's#@''GNTCONFDUSER@#$(CONFD_USER)#g'; \
	  echo 's#@''GNTLUXIDUSER@#$(LUXID_USER)#g'; \
	  echo 's#@''GNTNODEDUSER@#$(NODED_USER)#g'; \
	  echo 's#@''GNTMONDUSER@#$(MOND_USER)#g'; \
	  echo 's#@''GNTRAPIGROUP@#$(RAPI_GROUP)#g'; \
	  echo 's#@''GNTADMINGROUP@#$(ADMIN_GROUP)#g'; \
	  echo 's#@''GNTCONFDGROUP@#$(CONFD_GROUP)#g'; \
	  echo 's#@''GNTNODEDGROUP@#$(NODED_GROUP)#g'; \
	  echo 's#@''GNTLUXIDGROUP@#$(LUXID_GROUP)#g'; \
	  echo 's#@''GNTMASTERDGROUP@#$(MASTERD_GROUP)#g'; \
	  echo 's#@''GNTMONDGROUP@#$(MOND_GROUP)#g'; \
	  echo 's#@''GNTDAEMONSGROUP@#$(DAEMONS_GROUP)#g'; \
	  echo 's#@''CUSTOM_ENABLE_CONFD@#$(ENABLE_CONFD)#g'; \
	  echo 's#@''CUSTOM_ENABLE_MOND@#$(ENABLE_MOND)#g'; \
	  echo 's#@''MODULES@#$(strip $(lint_python_code))#g'; \
	  echo 's#@''XEN_CONFIG_DIR@#$(XEN_CONFIG_DIR)#g'; \
	  echo; \
	  echo '/^@SHELL_ENV_INIT@$$/ {'; \
	  echo '  r $(SHELL_ENV_INIT)'; \
	  echo '  d'; \
	  echo '}'; \
	} > $@

# Using deferred evaluation
daemons/ganeti-%: MODULE = ganeti.server.$(patsubst ganeti-%,%,$(notdir $@))
daemons/ganeti-watcher: MODULE = ganeti.watcher
scripts/%: MODULE = ganeti.client.$(subst -,_,$(notdir $@))
tools/burnin: MODULE = ganeti.tools.burnin
tools/ensure-dirs: MODULE = ganeti.tools.ensure_dirs
tools/node-daemon-setup: MODULE = ganeti.tools.node_daemon_setup
tools/prepare-node-join: MODULE = ganeti.tools.prepare_node_join
tools/node-cleanup: MODULE = ganeti.tools.node_cleanup
$(HS_BUILT_TEST_HELPERS): TESTROLE = $(patsubst test/hs/%,%,$@)

$(PYTHON_BOOTSTRAP): Makefile | stamp-directories
	test -n "$(MODULE)" || { echo Missing module; exit 1; }
	set -e; \
	{ echo '#!/usr/bin/python'; \
	  echo '# This file is automatically generated, do not edit!'; \
	  echo "# Edit $(MODULE) instead."; \
	  echo; \
	  echo '"""Bootstrap script for L{$(MODULE)}"""'; \
	  echo; \
	  echo '# pylint: disable=C0103'; \
	  echo '# C0103: Invalid name'; \
	  echo; \
	  echo 'import sys'; \
	  echo 'import $(MODULE) as main'; \
	  echo; \
	  echo '# Temporarily alias commands until bash completion'; \
	  echo '# generator is changed'; \
	  echo 'if hasattr(main, "commands"):'; \
	  echo '  commands = main.commands # pylint: disable=E1101'; \
	  echo 'if hasattr(main, "aliases"):'; \
	  echo '  aliases = main.aliases # pylint: disable=E1101'; \
	  echo; \
	  echo 'if __name__ == "__main__":'; \
	  echo '  sys.exit(main.Main())'; \
	} > $@
	chmod u+x $@

$(HS_BUILT_TEST_HELPERS): Makefile
	@test -n "$(TESTROLE)" || { echo Missing TESTROLE; exit 1; }
	set -e; \
	{ echo '#!/bin/sh'; \
	  echo '# This file is automatically generated, do not edit!'; \
	  echo "# Edit Makefile.am instead."; \
	  echo; \
	  echo "HTOOLS=$(TESTROLE) exec ./test/hs/hpc-htools \"\$$@\""; \
	} > $@
	chmod u+x $@

stamp-directories: Makefile
	$(MAKE) $(AM_MAKEFLAGS) ganeti
	@mkdir_p@ $(DIRS) $(BUILDTIME_DIR_AUTOCREATE)
	touch $@

# We need to create symlinks because "make distcheck" will not install Python
# files when building.
stamp-srclinks: Makefile | stamp-directories
	set -e; \
	for i in $(srclink_files); do \
	  if test ! -f $$i -a -f $(abs_top_srcdir)/$$i; then \
	    $(LN_S) $(abs_top_srcdir)/$$i $$i; \
	  fi; \
	done
	touch $@

.PHONY: ganeti
ganeti:
	cd $(top_builddir) && test -h "$@" || { rm -f $@ && $(LN_S) lib $@; }

.PHONY: check-dirs
check-dirs: $(GENERATED_FILES)
	@set -e; \
	find . -type d \( -name . -o -name .git -prune -o -print \) | { \
	  error=; \
	  while read dir; do \
	    case "$$dir" in \
	      $(strip $(patsubst %,(./%) ;;,$(DIRCHECK_EXCLUDE) $(DIRS))) \
	      *) error=1; echo "Directory $$dir not listed in Makefile" >&2 ;; \
	    esac; \
	  done; \
	  for dir in $(DIRS); do \
	    if ! test -d "$$dir"; then \
	      echo "Directory $$dir listed in DIRS does not exist" >&2; \
	      error=1; \
	    fi \
	  done; \
	  test -z "$$error"; \
	}

.PHONY: check-local
check-local: check-dirs $(GENERATED_FILES)
	$(CHECK_PYTHON_CODE) $(check_python_code)
	PYTHONPATH=. $(CHECK_HEADER) $(check_python_code)
	$(CHECK_VERSION) $(VERSION) $(top_srcdir)/NEWS
	RELEASE=$(PACKAGE_VERSION) $(CHECK_NEWS) < $(top_srcdir)/NEWS
	PYTHONPATH=. $(RUN_IN_TEMPDIR) $(CURDIR)/$(CHECK_IMPORTS) . $(standalone_python_modules)
	error= ; \
	if [ "x`echo $(VERSION_SUFFIX)|grep 'alpha'`" == "x" ]; then \
	  expver=$(VERSION_MAJOR).$(VERSION_MINOR); \
	  if test "`head -n 1 $(top_srcdir)/README`" != "Ganeti $$expver"; then \
	    echo "Incorrect version in README, expected $$expver" >&2; \
	    error=1; \
	  fi; \
	  for file in doc/iallocator.rst doc/hooks.rst doc/virtual-cluster.rst \
	      doc/security.rst; do \
	    if test "`sed -ne '4 p' $(top_srcdir)/$$file`" != \
	      "Documents Ganeti version $$expver"; then \
	      echo "Incorrect version in $$file, expected $$expver" >&2; \
	      error=1; \
	    fi; \
	  done; \
	  if ! test -f $(top_srcdir)/doc/design-$$expver.rst; then \
	    echo "File $(top_srcdir)/doc/design-$$expver.rst not found" >&2; \
	    error=1; \
	  fi; \
	  if test "`sed -ne '5 p' $(top_srcdir)/doc/design-draft.rst`" != \
	    ".. Last updated for Ganeti $$expver"; then \
	    echo "doc/design-draft.rst was not updated for version $$expver" >&2; \
	    error=1; \
	  fi; \
	fi; \
	for file in configure.ac $(HS_LIBTEST_SRCS) $(HS_PROG_SRCS); do \
	  if test $$(wc --max-line-length < $(top_srcdir)/$$file) -gt 80; then \
	    echo "Longest line in $$file is longer than 80 characters" >&2; \
	    error=1; \
	  fi; \
	done; \
	test -z "$$error"

.PHONY: hs-test-%
hs-test-%: test/hs/htest | $(BUILT_PYTHON_SOURCES)
	@rm -f htest.tix
	test/hs/htest -t $*

.PHONY: hs-tests
hs-tests: test/hs/htest | $(BUILT_PYTHON_SOURCES)
	@rm -f htest.tix
	./test/hs/htest

.PHONY: hs-shell-%
hs-shell-%: test/hs/hpc-htools test/hs/hpc-mon-collector \
            $(HS_BUILT_TEST_HELPERS)
	@rm -f hpc-htools.tix hpc-mon-collector.tix
	HBINARY="./test/hs/hpc-htools" \
	SHELLTESTARGS=$(SHELLTESTARGS) \
	./test/hs/offline-test.sh $*

.PHONY: hs-shell
hs-shell: test/hs/hpc-htools test/hs/hpc-mon-collector $(HS_BUILT_TEST_HELPERS)
	@rm -f hpc-htools.tix hpc-mon-collector.tix
	HBINARY="./test/hs/hpc-htools" \
	SHELLTESTARGS=$(SHELLTESTARGS) \
	./test/hs/offline-test.sh

.PHONY: hs-check
hs-check: hs-tests hs-shell

# E111: indentation is not a multiple of four
# E121: continuation line indentation is not a multiple of four
#       (since our indent level is not 4)
# E125: continuation line does not distinguish itself from next logical line
#       (since our indent level is not 4)
# E123: closing bracket does not match indentation of opening bracket's line
# E127: continuation line over-indented for visual indent
#       (since our indent level is not 4)
# note: do NOT add E128 here; it's a valid style error in most cases!
# I've seen real errors, but also some cases were we indent wrongly
# due to line length; try to rework the cases where it is triggered,
# instead of silencing it
# E261: at least two spaces before inline comment
# E501: line too long (80 characters)
PEP8_IGNORE = E111,E121,E123,E125,E127,E261,E501

# For excluding pep8 expects filenames only, not whole paths
PEP8_EXCLUDE = $(subst $(space),$(comma),$(strip $(notdir $(BUILT_PYTHON_SOURCES))))

LINT_TARGETS = pylint pylint-qa
if HAS_PEP8
LINT_TARGETS += pep8
endif
if HAS_HLINT
LINT_TARGETS += hlint
endif

.PHONY: lint
lint: $(LINT_TARGETS)

.PHONY: pylint
pylint: $(GENERATED_FILES)
	@test -n "$(PYLINT)" || { echo 'pylint' not found during configure; exit 1; }
	$(PYLINT) $(LINT_OPTS) $(lint_python_code)

.PHONY: pylint-qa
pylint-qa: $(GENERATED_FILES)
	@test -n "$(PYLINT)" || { echo 'pylint' not found during configure; exit 1; }
	cd $(top_srcdir)/qa && \
	  PYTHONPATH=$(abs_top_srcdir) $(PYLINT) $(LINT_OPTS) \
	  --rcfile  ../pylintrc $(patsubst qa/%.py,%,$(qa_scripts))

.PHONY: pep8
pep8: $(GENERATED_FILES)
	@test -n "$(PEP8)" || { echo 'pep8' not found during configure; exit 1; }
	$(PEP8) --ignore='$(PEP8_IGNORE)' --exclude='$(PEP8_EXCLUDE)' \
	  --repeat $(pep8_python_code)

# FIXME: remove ignore "Use void" when GHC 6.x is deprecated
HLINT_EXCLUDES = src/Ganeti/THH.hs test/hs/hpc-htools.hs
.PHONY: hlint
hlint: $(HS_BUILT_SRCS) src/lint-hints.hs
	@test -n "$(HLINT)" || { echo 'hlint' not found during configure; exit 1; }
	@rm -f doc/hs-lint.html
	if tty -s; then C="-c"; else C=""; fi; \
	$(HLINT) --utf8 --report=doc/hs-lint.html --cross $$C \
	  --ignore "Use first" \
	  --ignore "Use &&&" \
	  --ignore "Use void" \
	  --ignore "Reduce duplication" \
	  --hint src/lint-hints \
	  $(filter-out $(HLINT_EXCLUDES),$(HS_LIBTEST_SRCS) $(HS_PROG_SRCS))
	@if [ ! -f doc/hs-lint.html ]; then \
	  echo "All good" > doc/hs-lint.html; \
	fi

# a dist hook rule for updating the vcs-version file; this is
# hardcoded due to where it needs to build the file...
dist-hook:
	$(MAKE) $(AM_MAKEFLAGS) regen-vcs-version
	rm -f $(top_distdir)/vcs-version
	cp -p $(srcdir)/vcs-version $(top_distdir)

# a distcheck hook rule for catching revision control directories
distcheck-hook:
	if find $(top_distdir) -name .svn -or -name .git | grep .; then \
	  echo "Found revision control files in final archive." 1>&2; \
	  exit 1; \
	fi
	if find $(top_distdir) -name '*.py[co]' | grep .; then \
	  echo "Found Python byte code in final archive." 1>&2; \
	  exit 1; \
	fi
	if find $(top_distdir) -name '*~' | grep .; then \
	  echo "Found backup files in final archive." 1>&2; \
	  exit 1; \
	fi
# Empty files or directories should not be distributed. They can cause
# unnecessary warnings for packagers. Directories used by automake during
# distcheck must be excluded.
	if find $(top_distdir) -empty -and -not \( \
	    -path $(top_distdir)/_build -or \
	    -path $(top_distdir)/_inst \) | grep .; then \
	  echo "Found empty files or directories in final archive." 1>&2; \
	  exit 1; \
	fi
	if test -e $(top_distdir)/doc/man-html; then \
	  echo "Found documentation including man pages in final archive" >&2; \
	  exit 1; \
	fi

# Backwards compatible distcheck-release target
distcheck-release: distcheck

distrebuildcheck: dist
	set -e; \
	builddir=$$(mktemp -d $(abs_srcdir)/distrebuildcheck.XXXXXXX); \
	trap "echo Removing $$builddir; cd $(abs_srcdir); rm -rf $$builddir" EXIT; \
	cd $$builddir; \
	tar xzf $(abs_srcdir)/$(distdir).tar.gz; \
	cd $(distdir); \
	./configure; \
	$(MAKE) maintainer-clean; \
	cp $(abs_srcdir)/vcs-version .; \
	./configure; \
	$(MAKE) $(AM_MAKEFLAGS)

dist-release: dist
	set -e; \
	for i in $(DIST_ARCHIVES); do \
	  echo -n "Checking $$i ... "; \
	  autotools/check-tar < $$i; \
	  echo OK; \
	done

install-exec-local:
	@mkdir_p@ "$(DESTDIR)${localstatedir}/lib/ganeti" \
	  "$(DESTDIR)${localstatedir}/log/ganeti" \
	  "$(DESTDIR)${localstatedir}/run/ganeti"

.PHONY: apidoc
if WANT_HSAPIDOC
apidoc: py-apidoc hs-apidoc
else
apidoc: py-apidoc
endif

.PHONY: py-apidoc
py-apidoc: epydoc.conf $(RUN_IN_TEMPDIR) $(GENERATED_FILES)
	env - PATH="$$PATH" PYTHONPATH="$$PYTHONPATH" \
	$(RUN_IN_TEMPDIR) epydoc -v \
	  --conf $(CURDIR)/epydoc.conf \
	  --output $(CURDIR)/$(APIDOC_PY_DIR)

.PHONY: hs-apidoc
hs-apidoc: $(APIDOC_HS_DIR)/index.html

$(APIDOC_HS_DIR)/index.html: $(HS_LIBTESTBUILT_SRCS) Makefile
	@test -n "$(HSCOLOUR)" || \
	    { echo 'HsColour' not found during configure; exit 1; }
	@test -n "$(HADDOCK)" || \
	    { echo 'haddock' not found during configure; exit 1; }
	rm -rf $(APIDOC_HS_DIR)/*
	for i in $(ALL_APIDOC_HS_DIRS); do \
	  @mkdir_p@ $$i; \
	  $(HSCOLOUR) -print-css > $$i/hscolour.css; \
	done
	set -e ; \
	export LC_ALL=en_US.UTF-8; \
	OPTGHC="--optghc=-isrc --optghc=-itest/hs"; \
	if [ "$(HS_PARALLEL3)" ]; \
	then OPTGHC="$$OPTGHC --optghc=$(HS_PARALLEL3)"; \
	fi; \
	if [ "$(HS_REGEX_PCRE)" ]; \
	then OPTGHC="$$OPTGHC --optghc=$(HS_REGEX_PCRE)"; \
	fi; \
	for file in $(HS_LIBTESTBUILT_SRCS); do \
	  f_nosrc=$${file##src/}; \
	  f_notst=$${f_nosrc##test/hs/}; \
	  f_html=$${f_notst%%.hs}.html; \
	  $(HSCOLOUR) -css -anchor $$file > $(APIDOC_HS_DIR)/$$f_html ; \
	done ; \
	$(HADDOCK) --odir $(APIDOC_HS_DIR) --html --ignore-all-exports -w \
	  -t ganeti -p src/haddock-prologue \
	  --source-module="%{MODULE/.//}.html" \
	  --source-entity="%{MODULE/.//}.html#%{NAME}" \
	  $$OPTGHC \
	  $(HS_LIBTESTBUILT_SRCS)

.PHONY: TAGS
TAGS: $(GENERATED_FILES)
	rm -f TAGS
	$(GHC) -e ":etags" -v0 \
	  $(filter-out -O -Werror,$(HFLAGS)) \
	  $(HS_PARALLEL3) $(HS_REGEX_PCRE) \
	  $(HS_LIBTEST_SRCS)
	find . -path './lib/*.py' -o -path './scripts/gnt-*' -o \
	  -path './daemons/ganeti-*' -o -path './tools/*' -o \
	  -path './qa/*.py' | \
	  etags -l python -a -

.PHONY: coverage

COVERAGE_TESTS=
if WANT_HTOOLS
COVERAGE_TESTS += hs-coverage
endif
if PY_UNIT
COVERAGE_TESTS += py-coverage
endif

coverage: $(COVERAGE_TESTS)

.PHONY: py-coverage
py-coverage: $(GENERATED_FILES) $(python_tests)
	@test -n "$(PYCOVERAGE)" || \
	    { echo 'python-coverage' not found during configure; exit 1; }
	set -e; \
	COVERAGE=$(PYCOVERAGE) \
	COVERAGE_FILE=$(CURDIR)/$(COVERAGE_PY_DIR)/data \
	TEXT_COVERAGE=$(CURDIR)/$(COVERAGE_PY_DIR)/report.txt \
	HTML_COVERAGE=$(CURDIR)/$(COVERAGE_PY_DIR) \
	$(PLAIN_TESTS_ENVIRONMENT) \
	$(abs_top_srcdir)/autotools/gen-py-coverage \
	$(python_tests)

.PHONY: hs-coverage
hs-coverage: $(haskell_tests) test/hs/hpc-htools test/hs/hpc-mon-collector
	rm -f *.tix
	$(MAKE) $(AM_MAKEFLAGS) hs-check
	@mkdir_p@ $(COVERAGE_HS_DIR)
	hpc sum --union $(HPCEXCL) \
	  htest.tix hpc-htools.tix hpc-mon-collector.tix > coverage-hs.tix
	hpc markup --destdir=$(COVERAGE_HS_DIR) coverage-hs.tix
	hpc report coverage-hs.tix
	$(LN_S) -f hpc_index.html $(COVERAGE_HS_DIR)/index.html

# Special "kind-of-QA" target for htools, needs special setup (all
# tools compiled with -fhpc)
.PHONY: live-test
live-test: all
	set -e ; \
	cd src; \
	rm -f .hpc; $(LN_S) ../.hpc .hpc; \
	rm -f *.tix *.mix; \
	./live-test.sh; \
	hpc sum --union $(HPCEXCL) $(addsuffix .tix,$(HS_PROGS:src/%=%)) \
	  --output=live-test.tix ; \
	@mkdir_p@ ../$(COVERAGE_HS_DIR) ; \
	hpc markup --destdir=../$(COVERAGE_HS_DIR) live-test \
	  --srcdir=.. $(HPCEXCL) ; \
	hpc report --srcdir=.. live-test $(HPCEXCL)

commit-check: autotools-check distcheck lint apidoc

autotools-check:
	TESTDATA_DIR=./test/data shelltest $(SHELLTESTARGS) \
  $(abs_top_srcdir)/test/autotools/*-*.test \
  -- --hide-successes

.PHONY: gitignore-check
gitignore-check:
	@if [ -n "`git status --short`" ]; then \
	  echo "Git status is not clean!" 1>&2 ; \
	  git status --short; \
	  exit 1; \
	fi

# target to rebuild all man pages (both groff and html output)
.PHONY: man
man: $(man_MANS) $(manhtml)

# Target that builds all binaries (including those that are not
# rebuilt except when running the tests)
.PHONY: really-all
really-all: all $(check_SCRIPTS) $(haskell_tests) $(HS_ALL_PROGS)

# we don't need the ancient implicit rules:
%: %,v
%: RCS/%,v
%: RCS/%
%: s.%
%: SCCS/s.%

-include ./Makefile.local

# vim: set noet :<|MERGE_RESOLUTION|>--- conflicted
+++ resolved
@@ -849,11 +849,8 @@
 	qa/qa_instance.py \
 	qa/qa_instance_utils.py \
 	qa/qa_job.py \
-<<<<<<< HEAD
 	qa/qa_monitoring.py \
-=======
-  qa/qa_logging.py \
->>>>>>> 7d76de75
+	qa/qa_logging.py \
 	qa/qa_node.py \
 	qa/qa_os.py \
 	qa/qa_rapi.py \
